--- conflicted
+++ resolved
@@ -28,9 +28,6 @@
     mv /build/obj-*/src/unit_tests_dbms /output/binary
   fi
 fi
-<<<<<<< HEAD
-
-ln -s /usr/lib/x86_64-linux-gnu/libOpenCL.so.1.0.0 /usr/lib/libOpenCL.so ||:
 
 ccache --show-config ||:
 ccache --show-stats ||:
@@ -46,7 +43,4 @@
     # Compress the log as well, or else the CI will try to compress all log
     # files in place, and will fail because this directory is not writable.
     tar -cv -I pixz -f /output/ccache.log.txz "$CCACHE_LOGFILE"
-fi
-=======
-ccache --show-stats ||:
->>>>>>> c05c1f7a
+fi