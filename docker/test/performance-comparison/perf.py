#!/usr/bin/python3

import os
import sys
import itertools
import clickhouse_driver
import xml.etree.ElementTree as et
import argparse
import pprint
import string
import time
import traceback

def tsv_escape(s):
    return s.replace('\\', '\\\\').replace('\t', '\\t').replace('\n', '\\n').replace('\r','')

stage_start_seconds = time.perf_counter()

def report_stage_end(stage_name):
    global stage_start_seconds
    print('{}\t{}'.format(stage_name, time.perf_counter() - stage_start_seconds))
    stage_start_seconds = time.perf_counter()

report_stage_end('start')

parser = argparse.ArgumentParser(description='Run performance test.')
# Explicitly decode files as UTF-8 because sometimes we have Russian characters in queries, and LANG=C is set.
parser.add_argument('file', metavar='FILE', type=argparse.FileType('r', encoding='utf-8'), nargs=1, help='test description file')
parser.add_argument('--host', nargs='*', default=['localhost'], help="Server hostname(s). Corresponds to '--port' options.")
parser.add_argument('--port', nargs='*', default=[9000], help="Server port(s). Corresponds to '--host' options.")
parser.add_argument('--runs', type=int, default=int(os.environ.get('CHPC_RUNS', 13)), help='Number of query runs per server. Defaults to CHPC_RUNS environment variable.')
parser.add_argument('--no-long', type=bool, default=True, help='Skip the tests tagged as long.')
args = parser.parse_args()

test_name = os.path.splitext(os.path.basename(args.file[0].name))[0]

tree = et.parse(args.file[0])
root = tree.getroot()

# Skip long tests
for tag in root.findall('.//tag'):
    if tag.text == 'long':
        print('skipped\tTest is tagged as long.')
        sys.exit(0)

# Check main metric
main_metric_element = root.find('main_metric/*')
if main_metric_element is not None and main_metric_element.tag != 'min_time':
    raise Exception('Only the min_time main metric is supported. This test uses \'{}\''.format(main_metric_element.tag))

# FIXME another way to detect infinite tests. They should have an appropriate main_metric but sometimes they don't.
infinite_sign = root.find('.//average_speed_not_changing_for_ms')
if infinite_sign is not None:
    raise Exception('Looks like the test is infinite (sign 1)')

# Print report threshold for the test if it is set.
if 'max_ignored_relative_change' in root.attrib:
    print(f'report-threshold\t{root.attrib["max_ignored_relative_change"]}')

# Open connections
servers = [{'host': host, 'port': port} for (host, port) in zip(args.host, args.port)]
connections = [clickhouse_driver.Client(**server) for server in servers]

for s in servers:
    print('server\t{}\t{}'.format(s['host'], s['port']))

report_stage_end('connect')

# Process query parameters
subst_elems = root.findall('substitutions/substitution')
available_parameters = {} # { 'table': ['hits_10m', 'hits_100m'], ... }
for e in subst_elems:
    available_parameters[e.find('name').text] = [v.text for v in e.findall('values/value')]

# Take care to keep the order of queries -- sometimes we have DROP IF EXISTS
# followed by CREATE in create queries section, so the order matters.
def substitute_parameters(query_templates):
    result = []
    for q in query_templates:
        keys = set(n for _, n, _, _ in string.Formatter().parse(q) if n)
        values = [available_parameters[k] for k in keys]
        result.extend([
            q.format(**dict(zip(keys, values_combo)))
                for values_combo in itertools.product(*values)])
    return result

report_stage_end('substitute')

# Run drop queries, ignoring errors. Do this before all other activity, because
# clickhouse_driver disconnects on error (this is not configurable), and the new
# connection loses the changes in settings.
drop_query_templates = [q.text for q in root.findall('drop_query')]
drop_queries = substitute_parameters(drop_query_templates)
for c in connections:
    for q in drop_queries:
        try:
            c.execute(q)
        except:
            pass

report_stage_end('drop1')

# Apply settings
settings = root.findall('settings/*')
for c in connections:
    for s in settings:
        c.execute("set {} = '{}'".format(s.tag, s.text))

report_stage_end('settings')

# Check tables that should exist. If they don't exist, just skip this test.
tables = [e.text for e in root.findall('preconditions/table_exists')]
for t in tables:
    for c in connections:
        try:
            res = c.execute("select 1 from {} limit 1".format(t))
        except:
            exception_message = traceback.format_exception_only(*sys.exc_info()[:2])[-1]
            skipped_message = ' '.join(exception_message.split('\n')[:2])
            print(f'skipped\t{tsv_escape(skipped_message)}')
            sys.exit(0)

report_stage_end('preconditions')

# Run create queries
create_query_templates = [q.text for q in root.findall('create_query')]
create_queries = substitute_parameters(create_query_templates)
for c in connections:
    for q in create_queries:
        c.execute(q)

# Run fill queries
fill_query_templates = [q.text for q in root.findall('fill_query')]
fill_queries = substitute_parameters(fill_query_templates)
for c in connections:
    for q in fill_queries:
        c.execute(q)

report_stage_end('fill')

# Run test queries
test_query_templates = [q.text for q in root.findall('query')]
test_queries = substitute_parameters(test_query_templates)

report_stage_end('substitute2')

for query_index, q in enumerate(test_queries):
    query_prefix = f'{test_name}.query{query_index}'

    # We have some crazy long queries (about 100kB), so trim them to a sane
    # length. This means we can't use query text as an identifier and have to
    # use the test name + the test-wide query index.
    query_display_name = q
    if len(query_display_name) > 1000:
        query_display_name = f'{query_display_name[:1000]}...({query_index})'

    print(f'display-name\t{query_index}\t{tsv_escape(query_display_name)}')

    # Prewarm: run once on both servers. Helps to bring the data into memory,
    # precompile the queries, etc.
    try:
        for conn_index, c in enumerate(connections):
<<<<<<< HEAD
            res = c.execute(q, query_id = f'prewarm {0} {query_display_name}')
            print(f'prewarm\t{tsv_escape(query_display_name)}\t{conn_index}\t{c.last_query.elapsed}')
    except KeyboardInterrupt:
        raise
=======
            prewarm_id = f'{query_prefix}.prewarm0'
            res = c.execute(q, query_id = prewarm_id)
            print(f'prewarm\t{query_index}\t{prewarm_id}\t{conn_index}\t{c.last_query.elapsed}')
>>>>>>> bf3f76be
    except:
        # If prewarm fails for some query -- skip it, and try to test the others.
        # This might happen if the new test introduces some function that the
        # old server doesn't support. Still, report it as an error.
        # FIXME the driver reconnects on error and we lose settings, so this might
        # lead to further errors or unexpected behavior.
        print(traceback.format_exc(), file=sys.stderr)
        continue

    # Now, perform measured runs.
    # Track the time spent by the client to process this query, so that we can notice
    # out the queries that take long to process on the client side, e.g. by sending
    # excessive data.
    start_seconds = time.perf_counter()
    server_seconds = 0
    for run in range(0, args.runs):
        run_id = f'{query_prefix}.run{run}'
        for conn_index, c in enumerate(connections):
            res = c.execute(q, query_id = run_id)
            print(f'query\t{query_index}\t{run_id}\t{conn_index}\t{c.last_query.elapsed}')
            server_seconds += c.last_query.elapsed

    client_seconds = time.perf_counter() - start_seconds
    print(f'client-time\t{query_index}\t{client_seconds}\t{server_seconds}')

report_stage_end('benchmark')

# Run drop queries
drop_query_templates = [q.text for q in root.findall('drop_query')]
drop_queries = substitute_parameters(drop_query_templates)
for c in connections:
    for q in drop_queries:
        c.execute(q)

report_stage_end('drop2')<|MERGE_RESOLUTION|>--- conflicted
+++ resolved
@@ -160,16 +160,11 @@
     # precompile the queries, etc.
     try:
         for conn_index, c in enumerate(connections):
-<<<<<<< HEAD
-            res = c.execute(q, query_id = f'prewarm {0} {query_display_name}')
-            print(f'prewarm\t{tsv_escape(query_display_name)}\t{conn_index}\t{c.last_query.elapsed}')
-    except KeyboardInterrupt:
-        raise
-=======
             prewarm_id = f'{query_prefix}.prewarm0'
             res = c.execute(q, query_id = prewarm_id)
             print(f'prewarm\t{query_index}\t{prewarm_id}\t{conn_index}\t{c.last_query.elapsed}')
->>>>>>> bf3f76be
+    except KeyboardInterrupt:
+        raise
     except:
         # If prewarm fails for some query -- skip it, and try to test the others.
         # This might happen if the new test introduces some function that the
