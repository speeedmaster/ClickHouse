--- conflicted
+++ resolved
@@ -794,8 +794,7 @@
 └────────────────┴────────────┘
 ```
 
-<<<<<<< HEAD
-## fromReadableSize(x)
+## fromReadableSize
 
 Given a string containing the readable respresentation of a byte size, this function returns the corrseponding number of bytes.
  - As the conversion might lead to decimal bytes the result will be rounded up to the next integer to represent the minimum number of bytes that can fit the passed size.
@@ -826,10 +825,7 @@
 └────────────────┴─────────┘
 ```
 
-## formatReadableQuantity(x)
-=======
 ## formatReadableQuantity
->>>>>>> ebaf19bf
 
 Given a number, this function returns a rounded number with suffix (thousand, million, billion, etc.) as string.
 
