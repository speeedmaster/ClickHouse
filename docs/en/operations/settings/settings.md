# Settings {#settings}

## distributed_product_mode {#distributed-product-mode}

Changes the behaviour of [distributed subqueries](../../sql-reference/operators/in.md).

ClickHouse applies this setting when the query contains the product of distributed tables, i.e. when the query for a distributed table contains a non-GLOBAL subquery for the distributed table.

Restrictions:

-   Only applied for IN and JOIN subqueries.
-   Only if the FROM section uses a distributed table containing more than one shard.
-   If the subquery concerns a distributed table containing more than one shard.
-   Not used for a table-valued [remote](../../sql-reference/table-functions/remote.md) function.

Possible values:

-   `deny` — Default value. Prohibits using these types of subqueries (returns the “Double-distributed in/JOIN subqueries is denied” exception).
-   `local` — Replaces the database and table in the subquery with local ones for the destination server (shard), leaving the normal `IN`/`JOIN.`
-   `global` — Replaces the `IN`/`JOIN` query with `GLOBAL IN`/`GLOBAL JOIN.`
-   `allow` — Allows the use of these types of subqueries.

## enable_optimize_predicate_expression {#enable-optimize-predicate-expression}

Turns on predicate pushdown in `SELECT` queries.

Predicate pushdown may significantly reduce network traffic for distributed queries.

Possible values:

-   0 — Disabled.
-   1 — Enabled.

Default value: 1.

Usage

Consider the following queries:

1.  `SELECT count() FROM test_table WHERE date = '2018-10-10'`
2.  `SELECT count() FROM (SELECT * FROM test_table) WHERE date = '2018-10-10'`

If `enable_optimize_predicate_expression = 1`, then the execution time of these queries is equal because ClickHouse applies `WHERE` to the subquery when processing it.

If `enable_optimize_predicate_expression = 0`, then the execution time of the second query is much longer because the `WHERE` clause applies to all the data after the subquery finishes.

## fallback_to_stale_replicas_for_distributed_queries {#settings-fallback_to_stale_replicas_for_distributed_queries}

Forces a query to an out-of-date replica if updated data is not available. See [Replication](../../engines/table-engines/mergetree-family/replication.md).

ClickHouse selects the most relevant from the outdated replicas of the table.

Used when performing `SELECT` from a distributed table that points to replicated tables.

By default, 1 (enabled).

## force_index_by_date {#settings-force_index_by_date}

Disables query execution if the index can’t be used by date.

Works with tables in the MergeTree family.

If `force_index_by_date=1`, ClickHouse checks whether the query has a date key condition that can be used for restricting data ranges. If there is no suitable condition, it throws an exception. However, it does not check whether the condition reduces the amount of data to read. For example, the condition `Date != ' 2000-01-01 '` is acceptable even when it matches all the data in the table (i.e., running the query requires a full scan). For more information about ranges of data in MergeTree tables, see [MergeTree](../../engines/table-engines/mergetree-family/mergetree.md).

## force_primary_key {#force-primary-key}

Disables query execution if indexing by the primary key is not possible.

Works with tables in the MergeTree family.

If `force_primary_key=1`, ClickHouse checks to see if the query has a primary key condition that can be used for restricting data ranges. If there is no suitable condition, it throws an exception. However, it does not check whether the condition reduces the amount of data to read. For more information about data ranges in MergeTree tables, see [MergeTree](../../engines/table-engines/mergetree-family/mergetree.md).

## force_data_skipping_indices {#settings-force_data_skipping_indices}

Disables query execution if passed data skipping indices wasn't used.

Consider the following example:

```sql
CREATE TABLE data
(
    key Int,
    d1 Int,
    d1_null Nullable(Int),
    INDEX d1_idx d1 TYPE minmax GRANULARITY 1,
    INDEX d1_null_idx assumeNotNull(d1_null) TYPE minmax GRANULARITY 1
)
Engine=MergeTree()
ORDER BY key;

SELECT * FROM data_01515;
SELECT * FROM data_01515 SETTINGS force_data_skipping_indices=''; -- query will produce CANNOT_PARSE_TEXT error.
SELECT * FROM data_01515 SETTINGS force_data_skipping_indices='d1_idx'; -- query will produce INDEX_NOT_USED error.
SELECT * FROM data_01515 WHERE d1 = 0 SETTINGS force_data_skipping_indices='d1_idx'; -- Ok.
SELECT * FROM data_01515 WHERE d1 = 0 SETTINGS force_data_skipping_indices='`d1_idx`'; -- Ok (example of full featured parser).
SELECT * FROM data_01515 WHERE d1 = 0 SETTINGS force_data_skipping_indices='`d1_idx`, d1_null_idx'; -- query will produce INDEX_NOT_USED error, since d1_null_idx is not used.
SELECT * FROM data_01515 WHERE d1 = 0 AND assumeNotNull(d1_null) = 0 SETTINGS force_data_skipping_indices='`d1_idx`, d1_null_idx'; -- Ok.
```

Works with tables in the MergeTree family.

## format_schema {#format-schema}

This parameter is useful when you are using formats that require a schema definition, such as [Cap’n Proto](https://capnproto.org/) or [Protobuf](https://developers.google.com/protocol-buffers/). The value depends on the format.

## fsync_metadata {#fsync-metadata}

Enables or disables [fsync](http://pubs.opengroup.org/onlinepubs/9699919799/functions/fsync.html) when writing `.sql` files. Enabled by default.

It makes sense to disable it if the server has millions of tiny tables that are constantly being created and destroyed.

## enable_http_compression {#settings-enable_http_compression}

Enables or disables data compression in the response to an HTTP request.

For more information, read the [HTTP interface description](../../interfaces/http.md).

Possible values:

-   0 — Disabled.
-   1 — Enabled.

Default value: 0.

## http_zlib_compression_level {#settings-http_zlib_compression_level}

Sets the level of data compression in the response to an HTTP request if [enable_http_compression = 1](#settings-enable_http_compression).

Possible values: Numbers from 1 to 9.

Default value: 3.

## http_native_compression_disable_checksumming_on_decompress {#settings-http_native_compression_disable_checksumming_on_decompress}

Enables or disables checksum verification when decompressing the HTTP POST data from the client. Used only for ClickHouse native compression format (not used with `gzip` or `deflate`).

For more information, read the [HTTP interface description](../../interfaces/http.md).

Possible values:

-   0 — Disabled.
-   1 — Enabled.

Default value: 0.

## send_progress_in_http_headers {#settings-send_progress_in_http_headers}

Enables or disables `X-ClickHouse-Progress` HTTP response headers in `clickhouse-server` responses.

For more information, read the [HTTP interface description](../../interfaces/http.md).

Possible values:

-   0 — Disabled.
-   1 — Enabled.

Default value: 0.

## max_http_get_redirects {#setting-max_http_get_redirects}

Limits the maximum number of HTTP GET redirect hops for [URL](../../engines/table-engines/special/url.md)-engine tables. The setting applies to both types of tables: those created by the [CREATE TABLE](../../sql-reference/statements/create/table.md) query and by the [url](../../sql-reference/table-functions/url.md) table function.

Possible values:

-   Any positive integer number of hops.
-   0 — No hops allowed.

Default value: 0.

## input_format_allow_errors_num {#settings-input_format_allow_errors_num}

Sets the maximum number of acceptable errors when reading from text formats (CSV, TSV, etc.).

The default value is 0.

Always pair it with `input_format_allow_errors_ratio`.

If an error occurred while reading rows but the error counter is still less than `input_format_allow_errors_num`, ClickHouse ignores the row and moves on to the next one.

If both `input_format_allow_errors_num` and `input_format_allow_errors_ratio` are exceeded, ClickHouse throws an exception.

## input_format_allow_errors_ratio {#settings-input_format_allow_errors_ratio}

Sets the maximum percentage of errors allowed when reading from text formats (CSV, TSV, etc.).
The percentage of errors is set as a floating-point number between 0 and 1.

The default value is 0.

Always pair it with `input_format_allow_errors_num`.

If an error occurred while reading rows but the error counter is still less than `input_format_allow_errors_ratio`, ClickHouse ignores the row and moves on to the next one.

If both `input_format_allow_errors_num` and `input_format_allow_errors_ratio` are exceeded, ClickHouse throws an exception.

## input_format_values_interpret_expressions {#settings-input_format_values_interpret_expressions}

Enables or disables the full SQL parser if the fast stream parser can’t parse the data. This setting is used only for the [Values](../../interfaces/formats.md#data-format-values) format at the data insertion. For more information about syntax parsing, see the [Syntax](../../sql-reference/syntax.md) section.

Possible values:

-   0 — Disabled.

    In this case, you must provide formatted data. See the [Formats](../../interfaces/formats.md) section.

-   1 — Enabled.

    In this case, you can use an SQL expression as a value, but data insertion is much slower this way. If you insert only formatted data, then ClickHouse behaves as if the setting value is 0.

Default value: 1.

Example of Use

Insert the [DateTime](../../sql-reference/data-types/datetime.md) type value with the different settings.

``` sql
SET input_format_values_interpret_expressions = 0;
INSERT INTO datetime_t VALUES (now())
```

``` text
Exception on client:
Code: 27. DB::Exception: Cannot parse input: expected ) before: now()): (at row 1)
```

``` sql
SET input_format_values_interpret_expressions = 1;
INSERT INTO datetime_t VALUES (now())
```

``` text
Ok.
```

The last query is equivalent to the following:

``` sql
SET input_format_values_interpret_expressions = 0;
INSERT INTO datetime_t SELECT now()
```

``` text
Ok.
```

## input_format_values_deduce_templates_of_expressions {#settings-input_format_values_deduce_templates_of_expressions}

Enables or disables template deduction for SQL expressions in [Values](../../interfaces/formats.md#data-format-values) format. It allows parsing and interpreting expressions in `Values` much faster if expressions in consecutive rows have the same structure. ClickHouse tries to deduce the template of an expression, parse the following rows using this template and evaluate the expression on a batch of successfully parsed rows.

Possible values:

-   0 — Disabled.
-   1 — Enabled.

Default value: 1.

For the following query:

``` sql
INSERT INTO test VALUES (lower('Hello')), (lower('world')), (lower('INSERT')), (upper('Values')), ...
```

-   If `input_format_values_interpret_expressions=1` and `format_values_deduce_templates_of_expressions=0`, expressions are interpreted separately for each row (this is very slow for large number of rows).
-   If `input_format_values_interpret_expressions=0` and `format_values_deduce_templates_of_expressions=1`, expressions in the first, second and third rows are parsed using template `lower(String)` and interpreted together, expression in the forth row is parsed with another template (`upper(String)`).
-   If `input_format_values_interpret_expressions=1` and `format_values_deduce_templates_of_expressions=1`, the same as in previous case, but also allows fallback to interpreting expressions separately if it’s not possible to deduce template.

## input_format_values_accurate_types_of_literals {#settings-input-format-values-accurate-types-of-literals}

This setting is used only when `input_format_values_deduce_templates_of_expressions = 1`. Expressions for some column may have the same structure, but contain numeric literals of different types, e.g.

``` sql
(..., abs(0), ...),             -- UInt64 literal
(..., abs(3.141592654), ...),   -- Float64 literal
(..., abs(-1), ...),            -- Int64 literal
```

Possible values:

-   0 — Disabled.

    In this case, ClickHouse may use a more general type for some literals (e.g., `Float64` or `Int64` instead of `UInt64` for `42`), but it may cause overflow and precision issues.

-   1 — Enabled.

    In this case, ClickHouse checks the actual type of literal and uses an expression template of the corresponding type. In some cases, it may significantly slow down expression evaluation in `Values`.

Default value: 1.

## input_format_defaults_for_omitted_fields {#session_settings-input_format_defaults_for_omitted_fields}

When performing `INSERT` queries, replace omitted input column values with default values of the respective columns. This option only applies to [JSONEachRow](../../interfaces/formats.md#jsoneachrow), [CSV](../../interfaces/formats.md#csv) and [TabSeparated](../../interfaces/formats.md#tabseparated) formats.

!!! note "Note"
    When this option is enabled, extended table metadata are sent from server to client. It consumes additional computing resources on the server and can reduce performance.

Possible values:

-   0 — Disabled.
-   1 — Enabled.

Default value: 1.

## input_format_tsv_empty_as_default {#settings-input-format-tsv-empty-as-default}

When enabled, replace empty input fields in TSV with default values. For complex default expressions `input_format_defaults_for_omitted_fields` must be enabled too.

Disabled by default.

<<<<<<< HEAD
## input\_format\_tsv\_enum\_as\_number {#settings-input_format_tsv_enum_as_number}

For TSV input format switches to parsing enum values as enum ids.

## input\_format\_null\_as\_default {#settings-input-format-null-as-default}
=======
## input_format_null_as_default {#settings-input-format-null-as-default}
>>>>>>> 0bb4480f

Enables or disables using default values if input data contain `NULL`, but the data type of the corresponding column in not `Nullable(T)` (for text input formats).

## input_format_skip_unknown_fields {#settings-input-format-skip-unknown-fields}

Enables or disables skipping insertion of extra data.

When writing data, ClickHouse throws an exception if input data contain columns that do not exist in the target table. If skipping is enabled, ClickHouse doesn’t insert extra data and doesn’t throw an exception.

Supported formats:

-   [JSONEachRow](../../interfaces/formats.md#jsoneachrow)
-   [CSVWithNames](../../interfaces/formats.md#csvwithnames)
-   [TabSeparatedWithNames](../../interfaces/formats.md#tabseparatedwithnames)
-   [TSKV](../../interfaces/formats.md#tskv)

Possible values:

-   0 — Disabled.
-   1 — Enabled.

Default value: 0.

## input_format_import_nested_json {#settings-input_format_import_nested_json}

Enables or disables the insertion of JSON data with nested objects.

Supported formats:

-   [JSONEachRow](../../interfaces/formats.md#jsoneachrow)

Possible values:

-   0 — Disabled.
-   1 — Enabled.

Default value: 0.

See also:

-   [Usage of Nested Structures](../../interfaces/formats.md#jsoneachrow-nested) with the `JSONEachRow` format.

## input_format_with_names_use_header {#settings-input-format-with-names-use-header}

Enables or disables checking the column order when inserting data.

To improve insert performance, we recommend disabling this check if you are sure that the column order of the input data is the same as in the target table.

Supported formats:

-   [CSVWithNames](../../interfaces/formats.md#csvwithnames)
-   [TabSeparatedWithNames](../../interfaces/formats.md#tabseparatedwithnames)

Possible values:

-   0 — Disabled.
-   1 — Enabled.

Default value: 1.

## date_time_input_format {#settings-date_time_input_format}

Allows choosing a parser of the text representation of date and time.

The setting doesn’t apply to [date and time functions](../../sql-reference/functions/date-time-functions.md).

Possible values:

-   `'best_effort'` — Enables extended parsing.

    ClickHouse can parse the basic `YYYY-MM-DD HH:MM:SS` format and all [ISO 8601](https://en.wikipedia.org/wiki/ISO_8601) date and time formats. For example, `'2018-06-08T01:02:03.000Z'`.

-   `'basic'` — Use basic parser.

    ClickHouse can parse only the basic `YYYY-MM-DD HH:MM:SS` format. For example, `'2019-08-20 10:18:56'`.

Default value: `'basic'`.

See also:

-   [DateTime data type.](../../sql-reference/data-types/datetime.md)
-   [Functions for working with dates and times.](../../sql-reference/functions/date-time-functions.md)

## date_time_output_format {#settings-date_time_output_format}

Allows choosing different output formats of the text representation of date and time.

Possible values:

-   `'simple'` - Simple output format.

    Clickhouse output date and time `YYYY-MM-DD hh:mm:ss` format. For example, `'2019-08-20 10:18:56'`. Calculation is performed according to the data type's time zone (if present) or server time zone.

-   `'iso'` - ISO output format.

    Clickhouse output date and time in [ISO 8601](https://en.wikipedia.org/wiki/ISO_8601) `YYYY-MM-DDThh:mm:ssZ` format. For example, `'2019-08-20T10:18:56Z'`. Note that output is in UTC (`Z` means UTC).

-   `'unix_timestamp'` - Unix timestamp output format.

    Clickhouse output date and time in [Unix timestamp](https://en.wikipedia.org/wiki/Unix_time) format. For example `'1566285536'`.

Default value: `'simple'`.

See also:

-   [DateTime data type.](../../sql-reference/data-types/datetime.md)
-   [Functions for working with dates and times.](../../sql-reference/functions/date-time-functions.md)

## join_default_strictness {#settings-join_default_strictness}

Sets default strictness for [JOIN clauses](../../sql-reference/statements/select/join.md#select-join).

Possible values:

-   `ALL` — If the right table has several matching rows, ClickHouse creates a [Cartesian product](https://en.wikipedia.org/wiki/Cartesian_product) from matching rows. This is the normal `JOIN` behaviour from standard SQL.
-   `ANY` — If the right table has several matching rows, only the first one found is joined. If the right table has only one matching row, the results of `ANY` and `ALL` are the same.
-   `ASOF` — For joining sequences with an uncertain match.
-   `Empty string` — If `ALL` or `ANY` is not specified in the query, ClickHouse throws an exception.

Default value: `ALL`.

## join_any_take_last_row {#settings-join_any_take_last_row}

Changes behaviour of join operations with `ANY` strictness.

!!! warning "Attention"
    This setting applies only for `JOIN` operations with [Join](../../engines/table-engines/special/join.md) engine tables.

Possible values:

-   0 — If the right table has more than one matching row, only the first one found is joined.
-   1 — If the right table has more than one matching row, only the last one found is joined.

Default value: 0.

See also:

-   [JOIN clause](../../sql-reference/statements/select/join.md#select-join)
-   [Join table engine](../../engines/table-engines/special/join.md)
-   [join_default_strictness](#settings-join_default_strictness)

## join_use_nulls {#join_use_nulls}

Sets the type of [JOIN](../../sql-reference/statements/select/join.md) behaviour. When merging tables, empty cells may appear. ClickHouse fills them differently based on this setting.

Possible values:

-   0 — The empty cells are filled with the default value of the corresponding field type.
-   1 — `JOIN` behaves the same way as in standard SQL. The type of the corresponding field is converted to [Nullable](../../sql-reference/data-types/nullable.md#data_type-nullable), and empty cells are filled with [NULL](../../sql-reference/syntax.md).

Default value: 0.

## partial_merge_join_optimizations {#partial_merge_join_optimizations}

Disables optimizations in partial merge join algorithm for [JOIN](../../sql-reference/statements/select/join.md) queries.

By default, this setting enables improvements that could lead to wrong results. If you see suspicious results in your queries, disable optimizations by this setting. Optimizations can be different in different versions of the ClickHouse server.

Possible values:

-   0 — Optimizations disabled.
-   1 — Optimizations enabled.

Default value: 1.

## partial_merge_join_rows_in_right_blocks {#partial_merge_join_rows_in_right_blocks}

Limits sizes of right-hand join data blocks in partial merge join algorithm for [JOIN](../../sql-reference/statements/select/join.md) queries.

ClickHouse server:

1.  Splits right-hand join data into blocks with up to the specified number of rows.
2.  Indexes each block with its minimum and maximum values.
3.  Unloads prepared blocks to disk if it is possible.

Possible values:

-   Any positive integer. Recommended range of values: \[1000, 100000\].

Default value: 65536.

## join_on_disk_max_files_to_merge {#join_on_disk_max_files_to_merge}

Limits the number of files allowed for parallel sorting in MergeJoin operations when they are executed on disk.

The bigger the value of the setting, the more RAM used and the less disk I/O needed.

Possible values:

-   Any positive integer, starting from 2.

Default value: 64.

## any_join_distinct_right_table_keys {#any_join_distinct_right_table_keys}

Enables legacy ClickHouse server behaviour in `ANY INNER|LEFT JOIN` operations.

!!! note "Warning"
    Use this setting only for backward compatibility if your use cases depend on legacy `JOIN` behaviour.

When the legacy behaviour enabled:

-   Results of `t1 ANY LEFT JOIN t2` and `t2 ANY RIGHT JOIN t1` operations are not equal because ClickHouse uses the logic with many-to-one left-to-right table keys mapping.
-   Results of `ANY INNER JOIN` operations contain all rows from the left table like the `SEMI LEFT JOIN` operations do.

When the legacy behaviour disabled:

-   Results of `t1 ANY LEFT JOIN t2` and `t2 ANY RIGHT JOIN t1` operations are equal because ClickHouse uses the logic which provides one-to-many keys mapping in `ANY RIGHT JOIN` operations.
-   Results of `ANY INNER JOIN` operations contain one row per key from both the left and right tables.

Possible values:

-   0 — Legacy behaviour is disabled.
-   1 — Legacy behaviour is enabled.

Default value: 0.

See also:

-   [JOIN strictness](../../sql-reference/statements/select/join.md#join-settings)

## temporary_files_codec {#temporary_files_codec}

Sets compression codec for temporary files used in sorting and joining operations on disk.

Possible values:

-   LZ4 — [LZ4](https://en.wikipedia.org/wiki/LZ4_(compression_algorithm)) compression is applied.
-   NONE — No compression is applied.

Default value: LZ4.

## max_block_size {#setting-max_block_size}

In ClickHouse, data is processed by blocks (sets of column parts). The internal processing cycles for a single block are efficient enough, but there are noticeable expenditures on each block. The `max_block_size` setting is a recommendation for what size of the block (in a count of rows) to load from tables. The block size shouldn’t be too small, so that the expenditures on each block are still noticeable, but not too large so that the query with LIMIT that is completed after the first block is processed quickly. The goal is to avoid consuming too much memory when extracting a large number of columns in multiple threads and to preserve at least some cache locality.

Default value: 65,536.

Blocks the size of `max_block_size` are not always loaded from the table. If it is obvious that less data needs to be retrieved, a smaller block is processed.

## preferred_block_size_bytes {#preferred-block-size-bytes}

Used for the same purpose as `max_block_size`, but it sets the recommended block size in bytes by adapting it to the number of rows in the block.
However, the block size cannot be more than `max_block_size` rows.
By default: 1,000,000. It only works when reading from MergeTree engines.

## merge_tree_min_rows_for_concurrent_read {#setting-merge-tree-min-rows-for-concurrent-read}

If the number of rows to be read from a file of a [MergeTree](../../engines/table-engines/mergetree-family/mergetree.md) table exceeds `merge_tree_min_rows_for_concurrent_read` then ClickHouse tries to perform a concurrent reading from this file on several threads.

Possible values:

-   Any positive integer.

Default value: 163840.

## merge_tree_min_bytes_for_concurrent_read {#setting-merge-tree-min-bytes-for-concurrent-read}

If the number of bytes to read from one file of a [MergeTree](../../engines/table-engines/mergetree-family/mergetree.md)-engine table exceeds `merge_tree_min_bytes_for_concurrent_read`, then ClickHouse tries to concurrently read from this file in several threads.

Possible value:

-   Any positive integer.

Default value: 251658240.

## merge_tree_min_rows_for_seek {#setting-merge-tree-min-rows-for-seek}

If the distance between two data blocks to be read in one file is less than `merge_tree_min_rows_for_seek` rows, then ClickHouse does not seek through the file but reads the data sequentially.

Possible values:

-   Any positive integer.

Default value: 0.

## merge_tree_min_bytes_for_seek {#setting-merge-tree-min-bytes-for-seek}

If the distance between two data blocks to be read in one file is less than `merge_tree_min_bytes_for_seek` bytes, then ClickHouse sequentially reads a range of file that contains both blocks, thus avoiding extra seek.

Possible values:

-   Any positive integer.

Default value: 0.

## merge_tree_coarse_index_granularity {#setting-merge-tree-coarse-index-granularity}

When searching for data, ClickHouse checks the data marks in the index file. If ClickHouse finds that required keys are in some range, it divides this range into `merge_tree_coarse_index_granularity` subranges and searches the required keys there recursively.

Possible values:

-   Any positive even integer.

Default value: 8.

## merge_tree_max_rows_to_use_cache {#setting-merge-tree-max-rows-to-use-cache}

If ClickHouse should read more than `merge_tree_max_rows_to_use_cache` rows in one query, it doesn’t use the cache of uncompressed blocks.

The cache of uncompressed blocks stores data extracted for queries. ClickHouse uses this cache to speed up responses to repeated small queries. This setting protects the cache from trashing by queries that read a large amount of data. The [uncompressed_cache_size](../../operations/server-configuration-parameters/settings.md#server-settings-uncompressed_cache_size) server setting defines the size of the cache of uncompressed blocks.

Possible values:

-   Any positive integer.

Default value: 128 ✕ 8192.

## merge_tree_max_bytes_to_use_cache {#setting-merge-tree-max-bytes-to-use-cache}

If ClickHouse should read more than `merge_tree_max_bytes_to_use_cache` bytes in one query, it doesn’t use the cache of uncompressed blocks.

The cache of uncompressed blocks stores data extracted for queries. ClickHouse uses this cache to speed up responses to repeated small queries. This setting protects the cache from trashing by queries that read a large amount of data. The [uncompressed_cache_size](../../operations/server-configuration-parameters/settings.md#server-settings-uncompressed_cache_size) server setting defines the size of the cache of uncompressed blocks.

Possible value:

-   Any positive integer.

Default value: 2013265920.

## min_bytes_to_use_direct_io {#settings-min-bytes-to-use-direct-io}

The minimum data volume required for using direct I/O access to the storage disk.

ClickHouse uses this setting when reading data from tables. If the total storage volume of all the data to be read exceeds `min_bytes_to_use_direct_io` bytes, then ClickHouse reads the data from the storage disk with the `O_DIRECT` option.

Possible values:

-   0 — Direct I/O is disabled.
-   Positive integer.

Default value: 0.

## network_compression_method {#network_compression_method}

Sets the method of data compression that is used for communication between servers and between server and [clickhouse-client](../../interfaces/cli.md).

Possible values:

-   `LZ4` — sets LZ4 compression method.
-   `ZSTD` — sets ZSTD compression method.

Default value: `LZ4`.

**See Also**

-   [network_zstd_compression_level](#network_zstd_compression_level)

## network_zstd_compression_level {#network_zstd_compression_level}

Adjusts the level of ZSTD compression. Used only when [network_compression_method](#network_compression_method) is set to `ZSTD`.

Possible values:

-   Positive integer from 1 to 15.

Default value: `1`.

## log_queries {#settings-log-queries}

Setting up query logging.

Queries sent to ClickHouse with this setup are logged according to the rules in the [query_log](../../operations/server-configuration-parameters/settings.md#server_configuration_parameters-query-log) server configuration parameter.

Example:

``` text
log_queries=1
```

## log_queries_min_type {#settings-log-queries-min-type}

`query_log` minimal type to log.

Possible values:
- `QUERY_START` (`=1`)
- `QUERY_FINISH` (`=2`)
- `EXCEPTION_BEFORE_START` (`=3`)
- `EXCEPTION_WHILE_PROCESSING` (`=4`)

Default value: `QUERY_START`.

Can be used to limit which entities will go to `query_log`, say you are interested only in errors, then you can use `EXCEPTION_WHILE_PROCESSING`:

``` text
log_queries_min_type='EXCEPTION_WHILE_PROCESSING'
```

## log_query_threads {#settings-log-query-threads}

Setting up query threads logging.

Queries’ threads runned by ClickHouse with this setup are logged according to the rules in the [query_thread_log](../../operations/server-configuration-parameters/settings.md#server_configuration_parameters-query_thread_log) server configuration parameter.

Example:

``` text
log_query_threads=1
```

## max_insert_block_size {#settings-max_insert_block_size}

The size of blocks (in a count of rows) to form for insertion into a table.
This setting only applies in cases when the server forms the blocks.
For example, for an INSERT via the HTTP interface, the server parses the data format and forms blocks of the specified size.
But when using clickhouse-client, the client parses the data itself, and the ‘max_insert_block_size’ setting on the server doesn’t affect the size of the inserted blocks.
The setting also doesn’t have a purpose when using INSERT SELECT, since data is inserted using the same blocks that are formed after SELECT.

Default value: 1,048,576.

The default is slightly more than `max_block_size`. The reason for this is because certain table engines (`*MergeTree`) form a data part on the disk for each inserted block, which is a fairly large entity. Similarly, `*MergeTree` tables sort data during insertion, and a large enough block size allow sorting more data in RAM.

## min_insert_block_size_rows {#min-insert-block-size-rows}

Sets the minimum number of rows in the block which can be inserted into a table by an `INSERT` query. Smaller-sized blocks are squashed into bigger ones.

Possible values:

-   Positive integer.
-   0 — Squashing disabled.

Default value: 1048576.

## min_insert_block_size_bytes {#min-insert-block-size-bytes}

Sets the minimum number of bytes in the block which can be inserted into a table by an `INSERT` query. Smaller-sized blocks are squashed into bigger ones.

Possible values:

-   Positive integer.
-   0 — Squashing disabled.

Default value: 268435456.

## max_replica_delay_for_distributed_queries {#settings-max_replica_delay_for_distributed_queries}

Disables lagging replicas for distributed queries. See [Replication](../../engines/table-engines/mergetree-family/replication.md).

Sets the time in seconds. If a replica lags more than the set value, this replica is not used.

Default value: 300.

Used when performing `SELECT` from a distributed table that points to replicated tables.

## max_threads {#settings-max_threads}

The maximum number of query processing threads, excluding threads for retrieving data from remote servers (see the ‘max_distributed_connections’ parameter).

This parameter applies to threads that perform the same stages of the query processing pipeline in parallel.
For example, when reading from a table, if it is possible to evaluate expressions with functions, filter with WHERE and pre-aggregate for GROUP BY in parallel using at least ‘max_threads’ number of threads, then ‘max_threads’ are used.

Default value: the number of physical CPU cores.

If less than one SELECT query is normally run on a server at a time, set this parameter to a value slightly less than the actual number of processor cores.

For queries that are completed quickly because of a LIMIT, you can set a lower ‘max_threads’. For example, if the necessary number of entries are located in every block and max_threads = 8, then 8 blocks are retrieved, although it would have been enough to read just one.

The smaller the `max_threads` value, the less memory is consumed.

## max_insert_threads {#settings-max-insert-threads}

The maximum number of threads to execute the `INSERT SELECT` query.

Possible values:

-   0 (or 1) — `INSERT SELECT` no parallel execution.
-   Positive integer. Bigger than 1.

Default value: 0.

Parallel `INSERT SELECT` has effect only if the `SELECT` part is executed in parallel, see [max_threads](#settings-max_threads) setting.
Higher values will lead to higher memory usage.

## max_compress_block_size {#max-compress-block-size}

The maximum size of blocks of uncompressed data before compressing for writing to a table. By default, 1,048,576 (1 MiB). If the size is reduced, the compression rate is significantly reduced, the compression and decompression speed increases slightly due to cache locality, and memory consumption is reduced. There usually isn’t any reason to change this setting.

Don’t confuse blocks for compression (a chunk of memory consisting of bytes) with blocks for query processing (a set of rows from a table).

## min_compress_block_size {#min-compress-block-size}

For [MergeTree](../../engines/table-engines/mergetree-family/mergetree.md)" tables. In order to reduce latency when processing queries, a block is compressed when writing the next mark if its size is at least ‘min_compress_block_size’. By default, 65,536.

The actual size of the block, if the uncompressed data is less than ‘max_compress_block_size’, is no less than this value and no less than the volume of data for one mark.

Let’s look at an example. Assume that ‘index_granularity’ was set to 8192 during table creation.

We are writing a UInt32-type column (4 bytes per value). When writing 8192 rows, the total will be 32 KB of data. Since min_compress_block_size = 65,536, a compressed block will be formed for every two marks.

We are writing a URL column with the String type (average size of 60 bytes per value). When writing 8192 rows, the average will be slightly less than 500 KB of data. Since this is more than 65,536, a compressed block will be formed for each mark. In this case, when reading data from the disk in the range of a single mark, extra data won’t be decompressed.

There usually isn’t any reason to change this setting.

## max_query_size {#settings-max_query_size}

The maximum part of a query that can be taken to RAM for parsing with the SQL parser.
The INSERT query also contains data for INSERT that is processed by a separate stream parser (that consumes O(1) RAM), which is not included in this restriction.

Default value: 256 KiB.

## max_parser_depth {#max_parser_depth}

Limits maximum recursion depth in the recursive descent parser. Allows controlling the stack size.

Possible values:

-   Positive integer.
-   0 — Recursion depth is unlimited.

Default value: 1000.

## interactive_delay {#interactive-delay}

The interval in microseconds for checking whether request execution has been cancelled and sending the progress.

Default value: 100,000 (checks for cancelling and sends the progress ten times per second).

## connect_timeout, receive_timeout, send_timeout {#connect-timeout-receive-timeout-send-timeout}

Timeouts in seconds on the socket used for communicating with the client.

Default value: 10, 300, 300.

## cancel_http_readonly_queries_on_client_close {#cancel-http-readonly-queries-on-client-close}

Cancels HTTP read-only queries (e.g. SELECT) when a client closes the connection without waiting for the response.

Default value: 0

## poll_interval {#poll-interval}

Lock in a wait loop for the specified number of seconds.

Default value: 10.

## max_distributed_connections {#max-distributed-connections}

The maximum number of simultaneous connections with remote servers for distributed processing of a single query to a single Distributed table. We recommend setting a value no less than the number of servers in the cluster.

Default value: 1024.

The following parameters are only used when creating Distributed tables (and when launching a server), so there is no reason to change them at runtime.

## distributed_connections_pool_size {#distributed-connections-pool-size}

The maximum number of simultaneous connections with remote servers for distributed processing of all queries to a single Distributed table. We recommend setting a value no less than the number of servers in the cluster.

Default value: 1024.

## connect_timeout_with_failover_ms {#connect-timeout-with-failover-ms}

The timeout in milliseconds for connecting to a remote server for a Distributed table engine, if the ‘shard’ and ‘replica’ sections are used in the cluster definition.
If unsuccessful, several attempts are made to connect to various replicas.

Default value: 50.

## connection_pool_max_wait_ms {#connection-pool-max-wait-ms}

The wait time in milliseconds for a connection when the connection pool is full.

Possible values:

- Positive integer.
- 0 — Infinite timeout.

Default value: 0.

## connections_with_failover_max_tries {#connections-with-failover-max-tries}

The maximum number of connection attempts with each replica for the Distributed table engine.

Default value: 3.

## extremes {#extremes}

Whether to count extreme values (the minimums and maximums in columns of a query result). Accepts 0 or 1. By default, 0 (disabled).
For more information, see the section “Extreme values”.

## kafka_max_wait_ms {#kafka-max-wait-ms}

The wait time in milliseconds for reading messages from [Kafka](../../engines/table-engines/integrations/kafka.md#kafka) before retry.

Possible values:

- Positive integer.
- 0 — Infinite timeout.

Default value: 5000.

See also:

-   [Apache Kafka](https://kafka.apache.org/)

## use_uncompressed_cache {#setting-use_uncompressed_cache}

Whether to use a cache of uncompressed blocks. Accepts 0 or 1. By default, 0 (disabled).
Using the uncompressed cache (only for tables in the MergeTree family) can significantly reduce latency and increase throughput when working with a large number of short queries. Enable this setting for users who send frequent short requests. Also pay attention to the [uncompressed_cache_size](../../operations/server-configuration-parameters/settings.md#server-settings-uncompressed_cache_size) configuration parameter (only set in the config file) – the size of uncompressed cache blocks. By default, it is 8 GiB. The uncompressed cache is filled in as needed and the least-used data is automatically deleted.

For queries that read at least a somewhat large volume of data (one million rows or more), the uncompressed cache is disabled automatically to save space for truly small queries. This means that you can keep the ‘use_uncompressed_cache’ setting always set to 1.

## replace_running_query {#replace-running-query}

When using the HTTP interface, the ‘query_id’ parameter can be passed. This is any string that serves as the query identifier.
If a query from the same user with the same ‘query_id’ already exists at this time, the behaviour depends on the ‘replace_running_query’ parameter.

`0` (default) – Throw an exception (don’t allow the query to run if a query with the same ‘query_id’ is already running).

`1` – Cancel the old query and start running the new one.

Yandex.Metrica uses this parameter set to 1 for implementing suggestions for segmentation conditions. After entering the next character, if the old query hasn’t finished yet, it should be cancelled.

## replace_running_query_max_wait_ms {#replace-running-query-max-wait-ms}

The wait time for running the query with the same `query_id` to finish, when the [replace_running_query](#replace-running-query) setting is active.

Possible values:

- Positive integer.
- 0 — Throwing an exception that does not allow to run a new query if the server already executes a query with the same `query_id`.

Default value: 5000.

## stream_flush_interval_ms {#stream-flush-interval-ms}

Works for tables with streaming in the case of a timeout, or when a thread generates [max_insert_block_size](#settings-max_insert_block_size) rows.

The default value is 7500.

The smaller the value, the more often data is flushed into the table. Setting the value too low leads to poor performance.

## load_balancing {#settings-load_balancing}

Specifies the algorithm of replicas selection that is used for distributed query processing.

ClickHouse supports the following algorithms of choosing replicas:

-   [Random](#load_balancing-random) (by default)
-   [Nearest hostname](#load_balancing-nearest_hostname)
-   [In order](#load_balancing-in_order)
-   [First or random](#load_balancing-first_or_random)
-   [Round robin](#load_balancing-round_robin)

See also:

-   [distributed_replica_max_ignored_errors](#settings-distributed_replica_max_ignored_errors)

### Random (by Default) {#load_balancing-random}

``` sql
load_balancing = random
```

The number of errors is counted for each replica. The query is sent to the replica with the fewest errors, and if there are several of these, to anyone of them.
Disadvantages: Server proximity is not accounted for; if the replicas have different data, you will also get different data.

### Nearest Hostname {#load_balancing-nearest_hostname}

``` sql
load_balancing = nearest_hostname
```

The number of errors is counted for each replica. Every 5 minutes, the number of errors is integrally divided by 2. Thus, the number of errors is calculated for a recent time with exponential smoothing. If there is one replica with a minimal number of errors (i.e. errors occurred recently on the other replicas), the query is sent to it. If there are multiple replicas with the same minimal number of errors, the query is sent to the replica with a hostname that is most similar to the server’s hostname in the config file (for the number of different characters in identical positions, up to the minimum length of both hostnames).

For instance, example01-01-1 and example01-01-2.yandex.ru are different in one position, while example01-01-1 and example01-02-2 differ in two places.
This method might seem primitive, but it doesn’t require external data about network topology, and it doesn’t compare IP addresses, which would be complicated for our IPv6 addresses.

Thus, if there are equivalent replicas, the closest one by name is preferred.
We can also assume that when sending a query to the same server, in the absence of failures, a distributed query will also go to the same servers. So even if different data is placed on the replicas, the query will return mostly the same results.

### In Order {#load_balancing-in_order}

``` sql
load_balancing = in_order
```

Replicas with the same number of errors are accessed in the same order as they are specified in the configuration.
This method is appropriate when you know exactly which replica is preferable.

### First or Random {#load_balancing-first_or_random}

``` sql
load_balancing = first_or_random
```

This algorithm chooses the first replica in the set or a random replica if the first is unavailable. It’s effective in cross-replication topology setups, but useless in other configurations.

The `first_or_random` algorithm solves the problem of the `in_order` algorithm. With `in_order`, if one replica goes down, the next one gets a double load while the remaining replicas handle the usual amount of traffic. When using the `first_or_random` algorithm, the load is evenly distributed among replicas that are still available.

It's possible to explicitly define what the first replica is by using the setting `load_balancing_first_offset`. This gives more control to rebalance query workloads among replicas.

### Round Robin {#load_balancing-round_robin}

``` sql
load_balancing = round_robin
```

This algorithm uses a round-robin policy across replicas with the same number of errors (only the queries with `round_robin` policy is accounted).

## prefer_localhost_replica {#settings-prefer-localhost-replica}

Enables/disables preferable using the localhost replica when processing distributed queries.

Possible values:

-   1 — ClickHouse always sends a query to the localhost replica if it exists.
-   0 — ClickHouse uses the balancing strategy specified by the [load_balancing](#settings-load_balancing) setting.

Default value: 1.

!!! warning "Warning"
    Disable this setting if you use [max_parallel_replicas](#settings-max_parallel_replicas).

## totals_mode {#totals-mode}

How to calculate TOTALS when HAVING is present, as well as when max_rows_to_group_by and group_by_overflow_mode = ‘any’ are present.
See the section “WITH TOTALS modifier”.

## totals_auto_threshold {#totals-auto-threshold}

The threshold for `totals_mode = 'auto'`.
See the section “WITH TOTALS modifier”.

## max_parallel_replicas {#settings-max_parallel_replicas}

The maximum number of replicas for each shard when executing a query.
For consistency (to get different parts of the same data split), this option only works when the sampling key is set.
Replica lag is not controlled.

## compile {#compile}

Enable compilation of queries. By default, 0 (disabled).

The compilation is only used for part of the query-processing pipeline: for the first stage of aggregation (GROUP BY).
If this portion of the pipeline was compiled, the query may run faster due to the deployment of short cycles and inlining aggregate function calls. The maximum performance improvement (up to four times faster in rare cases) is seen for queries with multiple simple aggregate functions. Typically, the performance gain is insignificant. In very rare cases, it may slow down query execution.

## min_count_to_compile {#min-count-to-compile}

How many times to potentially use a compiled chunk of code before running compilation. By default, 3.
For testing, the value can be set to 0: compilation runs synchronously and the query waits for the end of the compilation process before continuing execution. For all other cases, use values ​​starting with 1. Compilation normally takes about 5-10 seconds.
If the value is 1 or more, compilation occurs asynchronously in a separate thread. The result will be used as soon as it is ready, including queries that are currently running.

Compiled code is required for each different combination of aggregate functions used in the query and the type of keys in the GROUP BY clause.
The results of the compilation are saved in the build directory in the form of .so files. There is no restriction on the number of compilation results since they don’t use very much space. Old results will be used after server restarts, except in the case of a server upgrade – in this case, the old results are deleted.

## output_format_json_quote_64bit_integers {#session_settings-output_format_json_quote_64bit_integers}

If the value is true, integers appear in quotes when using JSON\* Int64 and UInt64 formats (for compatibility with most JavaScript implementations); otherwise, integers are output without the quotes.

## output_format_json_quote_denormals {#settings-output_format_json_quote_denormals}

Enables `+nan`, `-nan`, `+inf`, `-inf` outputs in [JSON](../../interfaces/formats.md#json) output format.

Possible values:

-   0 — Disabled.
-   1 — Enabled.

Default value: 0.

**Example**

Consider the following table `account_orders`:

```text
┌─id─┬─name───┬─duration─┬─period─┬─area─┐
│  1 │ Andrew │       20 │      0 │  400 │
│  2 │ John   │       40 │      0 │    0 │
│  3 │ Bob    │       15 │      0 │ -100 │
└────┴────────┴──────────┴────────┴──────┘
```

When `output_format_json_quote_denormals = 0`, the query returns `null` values in output:

```sql
SELECT area/period FROM account_orders FORMAT JSON;
```

```json
{
        "meta":
        [
                {
                        "name": "divide(area, period)",
                        "type": "Float64"
                }
        ],

        "data":
        [
                {
                        "divide(area, period)": null
                },
                {
                        "divide(area, period)": null
                },
                {
                        "divide(area, period)": null
                }
        ],

        "rows": 3,

        "statistics":
        {
                "elapsed": 0.003648093,
                "rows_read": 3,
                "bytes_read": 24
        }
}
```

When `output_format_json_quote_denormals = 1`, the query returns:

```json
{
        "meta":
        [
                {
                        "name": "divide(area, period)",
                        "type": "Float64"
                }
        ],

        "data":
        [
                {
                        "divide(area, period)": "inf"
                },
                {
                        "divide(area, period)": "-nan"
                },
                {
                        "divide(area, period)": "-inf"
                }
        ],

        "rows": 3,

        "statistics":
        {
                "elapsed": 0.000070241,
                "rows_read": 3,
                "bytes_read": 24
        }
}
```

## format_csv_delimiter {#settings-format_csv_delimiter}

The character is interpreted as a delimiter in the CSV data. By default, the delimiter is `,`.

## input_format_csv_unquoted_null_literal_as_null {#settings-input_format_csv_unquoted_null_literal_as_null}

For CSV input format enables or disables parsing of unquoted `NULL` as literal (synonym for `\N`).

<<<<<<< HEAD
## input\_format\_csv\_enum\_as\_number {#settings-input_format_csv_enum_as_number}

For CSV input format switches to parsing enum values as enum ids.

## output\_format\_csv\_crlf\_end\_of\_line {#settings-output-format-csv-crlf-end-of-line}
=======
## output_format_csv_crlf_end_of_line {#settings-output-format-csv-crlf-end-of-line}
>>>>>>> 0bb4480f

Use DOS/Windows-style line separator (CRLF) in CSV instead of Unix style (LF).

## output_format_tsv_crlf_end_of_line {#settings-output-format-tsv-crlf-end-of-line}

Use DOC/Windows-style line separator (CRLF) in TSV instead of Unix style (LF).

## insert_quorum {#settings-insert_quorum}

Enables the quorum writes.

-   If `insert_quorum < 2`, the quorum writes are disabled.
-   If `insert_quorum >= 2`, the quorum writes are enabled.

Default value: 0.

Quorum writes

`INSERT` succeeds only when ClickHouse manages to correctly write data to the `insert_quorum` of replicas during the `insert_quorum_timeout`. If for any reason the number of replicas with successful writes does not reach the `insert_quorum`, the write is considered failed and ClickHouse will delete the inserted block from all the replicas where data has already been written.

All the replicas in the quorum are consistent, i.e., they contain data from all previous `INSERT` queries. The `INSERT` sequence is linearized.

When reading the data written from the `insert_quorum`, you can use the [select_sequential_consistency](#settings-select_sequential_consistency) option.

ClickHouse generates an exception

-   If the number of available replicas at the time of the query is less than the `insert_quorum`.
-   At an attempt to write data when the previous block has not yet been inserted in the `insert_quorum` of replicas. This situation may occur if the user tries to perform an `INSERT` before the previous one with the `insert_quorum` is completed.

See also:

-   [insert_quorum_timeout](#settings-insert_quorum_timeout)
-   [select_sequential_consistency](#settings-select_sequential_consistency)

## insert_quorum_timeout {#settings-insert_quorum_timeout}

Write to a quorum timeout in milliseconds. If the timeout has passed and no write has taken place yet, ClickHouse will generate an exception and the client must repeat the query to write the same block to the same or any other replica.

Default value: 600000 milliseconds (ten minutes).

See also:

-   [insert_quorum](#settings-insert_quorum)
-   [select_sequential_consistency](#settings-select_sequential_consistency)

## select_sequential_consistency {#settings-select_sequential_consistency}

Enables or disables sequential consistency for `SELECT` queries:

Possible values:

-   0 — Disabled.
-   1 — Enabled.

Default value: 0.

Usage

When sequential consistency is enabled, ClickHouse allows the client to execute the `SELECT` query only for those replicas that contain data from all previous `INSERT` queries executed with `insert_quorum`. If the client refers to a partial replica, ClickHouse will generate an exception. The SELECT query will not include data that has not yet been written to the quorum of replicas.

See also:

-   [insert_quorum](#settings-insert_quorum)
-   [insert_quorum_timeout](#settings-insert_quorum_timeout)

## insert_deduplicate {#settings-insert-deduplicate}

Enables or disables block deduplication of `INSERT` (for Replicated\* tables).

Possible values:

-   0 — Disabled.
-   1 — Enabled.

Default value: 1.

By default, blocks inserted into replicated tables by the `INSERT` statement are deduplicated (see [Data Replication](../../engines/table-engines/mergetree-family/replication.md)).

## deduplicate_blocks_in_dependent_materialized_views {#settings-deduplicate-blocks-in-dependent-materialized-views}

Enables or disables the deduplication check for materialized views that receive data from Replicated\* tables.

Possible values:

      0 — Disabled.
      1 — Enabled.

Default value: 0.

Usage

By default, deduplication is not performed for materialized views but is done upstream, in the source table.
If an INSERTed block is skipped due to deduplication in the source table, there will be no insertion into attached materialized views. This behaviour exists to enable the insertion of highly aggregated data into materialized views, for cases where inserted blocks are the same after materialized view aggregation but derived from different INSERTs into the source table.
At the same time, this behaviour “breaks” `INSERT` idempotency. If an `INSERT` into the main table was successful and `INSERT` into a materialized view failed (e.g. because of communication failure with Zookeeper) a client will get an error and can retry the operation. However, the materialized view won’t receive the second insert because it will be discarded by deduplication in the main (source) table. The setting `deduplicate_blocks_in_dependent_materialized_views` allows for changing this behaviour. On retry, a materialized view will receive the repeat insert and will perform a deduplication check by itself,
ignoring check result for the source table, and will insert rows lost because of the first failure.

## max_network_bytes {#settings-max-network-bytes}

Limits the data volume (in bytes) that is received or transmitted over the network when executing a query. This setting applies to every individual query.

Possible values:

-   Positive integer.
-   0 — Data volume control is disabled.

Default value: 0.

## max_network_bandwidth {#settings-max-network-bandwidth}

Limits the speed of the data exchange over the network in bytes per second. This setting applies to every query.

Possible values:

-   Positive integer.
-   0 — Bandwidth control is disabled.

Default value: 0.

## max_network_bandwidth_for_user {#settings-max-network-bandwidth-for-user}

Limits the speed of the data exchange over the network in bytes per second. This setting applies to all concurrently running queries performed by a single user.

Possible values:

-   Positive integer.
-   0 — Control of the data speed is disabled.

Default value: 0.

## max_network_bandwidth_for_all_users {#settings-max-network-bandwidth-for-all-users}

Limits the speed that data is exchanged at over the network in bytes per second. This setting applies to all concurrently running queries on the server.

Possible values:

-   Positive integer.
-   0 — Control of the data speed is disabled.

Default value: 0.

## count_distinct_implementation {#settings-count_distinct_implementation}

Specifies which of the `uniq*` functions should be used to perform the [COUNT(DISTINCT …)](../../sql-reference/aggregate-functions/reference/count.md#agg_function-count) construction.

Possible values:

-   [uniq](../../sql-reference/aggregate-functions/reference/uniq.md#agg_function-uniq)
-   [uniqCombined](../../sql-reference/aggregate-functions/reference/uniqcombined.md#agg_function-uniqcombined)
-   [uniqCombined64](../../sql-reference/aggregate-functions/reference/uniqcombined64.md#agg_function-uniqcombined64)
-   [uniqHLL12](../../sql-reference/aggregate-functions/reference/uniqhll12.md#agg_function-uniqhll12)
-   [uniqExact](../../sql-reference/aggregate-functions/reference/uniqexact.md#agg_function-uniqexact)

Default value: `uniqExact`.

## skip_unavailable_shards {#settings-skip_unavailable_shards}

Enables or disables silently skipping of unavailable shards.

Shard is considered unavailable if all its replicas are unavailable. A replica is unavailable in the following cases:

-   ClickHouse can’t connect to replica for any reason.

    When connecting to a replica, ClickHouse performs several attempts. If all these attempts fail, the replica is considered unavailable.

-   Replica can’t be resolved through DNS.

    If replica’s hostname can’t be resolved through DNS, it can indicate the following situations:

    -   Replica’s host has no DNS record. It can occur in systems with dynamic DNS, for example, [Kubernetes](https://kubernetes.io), where nodes can be unresolvable during downtime, and this is not an error.

    -   Configuration error. ClickHouse configuration file contains a wrong hostname.

Possible values:

-   1 — skipping enabled.

    If a shard is unavailable, ClickHouse returns a result based on partial data and doesn’t report node availability issues.

-   0 — skipping disabled.

    If a shard is unavailable, ClickHouse throws an exception.

Default value: 0.

## distributed_group_by_no_merge {#distributed-group-by-no-merge}

Do not merge aggregation states from different servers for distributed query processing, you can use this in case it is for certain that there are different keys on different shards

Possible values:

-   0 — Disabled (final query processing is done on the initiator node).
-   1 - Do not merge aggregation states from different servers for distributed query processing (query completelly processed on the shard, initiator only proxy the data).
-   2 - Same as 1 but apply `ORDER BY` and `LIMIT` on the initiator (can be used for queries with `ORDER BY` and/or `LIMIT`).

**Example**

```sql
SELECT *
FROM remote('127.0.0.{2,3}', system.one)
GROUP BY dummy
LIMIT 1
SETTINGS distributed_group_by_no_merge = 1
FORMAT PrettyCompactMonoBlock

┌─dummy─┐
│     0 │
│     0 │
└───────┘
```

```sql
SELECT *
FROM remote('127.0.0.{2,3}', system.one)
GROUP BY dummy
LIMIT 1
SETTINGS distributed_group_by_no_merge = 2
FORMAT PrettyCompactMonoBlock

┌─dummy─┐
│     0 │
└───────┘
```

Default value: 0

## optimize_skip_unused_shards {#optimize-skip-unused-shards}

Enables or disables skipping of unused shards for [SELECT](../../sql-reference/statements/select/index.md) queries that have sharding key condition in `WHERE/PREWHERE` (assuming that the data is distributed by sharding key, otherwise does nothing).

Possible values:

-   0 — Disabled.
-   1 — Enabled.

Default value: 0

## optimize_skip_unused_shards_nesting {#optimize-skip-unused-shards-nesting}

Controls [`optimize_skip_unused_shards`](#optimize-skip-unused-shards) (hence still requires [`optimize_skip_unused_shards`](#optimize-skip-unused-shards)) depends on the nesting level of the distributed query (case when you have `Distributed` table that look into another `Distributed` table).

Possible values:

-   0 — Disabled, `optimize_skip_unused_shards` works always.
-   1 — Enables `optimize_skip_unused_shards` only for the first level.
-   2 — Enables `optimize_skip_unused_shards` up to the second level.

Default value: 0

## force_optimize_skip_unused_shards {#force-optimize-skip-unused-shards}

Enables or disables query execution if [optimize_skip_unused_shards](#optimize-skip-unused-shards) is enabled and skipping of unused shards is not possible. If the skipping is not possible and the setting is enabled, an exception will be thrown.

Possible values:

-   0 — Disabled. ClickHouse doesn’t throw an exception.
-   1 — Enabled. Query execution is disabled only if the table has a sharding key.
-   2 — Enabled. Query execution is disabled regardless of whether a sharding key is defined for the table.

Default value: 0

## force_optimize_skip_unused_shards_nesting {#settings-force_optimize_skip_unused_shards_nesting}

Controls [`force_optimize_skip_unused_shards`](#force-optimize-skip-unused-shards) (hence still requires [`force_optimize_skip_unused_shards`](#force-optimize-skip-unused-shards)) depends on the nesting level of the distributed query (case when you have `Distributed` table that look into another `Distributed` table).

Possible values:

-   0 - Disabled, `force_optimize_skip_unused_shards` works always.
-   1 — Enables `force_optimize_skip_unused_shards` only for the first level.
-   2 — Enables `force_optimize_skip_unused_shards` up to the second level.

Default value: 0

## optimize_distributed_group_by_sharding_key {#optimize-distributed-group-by-sharding-key}

Optimize `GROUP BY sharding_key` queries, by avoiding costly aggregation on the initiator server (which will reduce memory usage for the query on the initiator server).

The following types of queries are supported (and all combinations of them):

- `SELECT DISTINCT [..., ]sharding_key[, ...] FROM dist`
- `SELECT ... FROM dist GROUP BY sharding_key[, ...]`
- `SELECT ... FROM dist GROUP BY sharding_key[, ...] ORDER BY x`
- `SELECT ... FROM dist GROUP BY sharding_key[, ...] LIMIT 1`
- `SELECT ... FROM dist GROUP BY sharding_key[, ...] LIMIT 1 BY x`

The following types of queries are not supported (support for some of them may be added later):

- `SELECT ... GROUP BY sharding_key[, ...] WITH TOTALS`
- `SELECT ... GROUP BY sharding_key[, ...] WITH ROLLUP`
- `SELECT ... GROUP BY sharding_key[, ...] WITH CUBE`
- `SELECT ... GROUP BY sharding_key[, ...] SETTINGS extremes=1`

Possible values:

-   0 — Disabled.
-   1 — Enabled.

Default value: 0

See also:

-   [distributed_group_by_no_merge](#distributed-group-by-no-merge)
-   [optimize_skip_unused_shards](#optimize-skip-unused-shards)

!!! note "Note"
    Right now it requires `optimize_skip_unused_shards` (the reason behind this is that one day it may be enabled by default, and it will work correctly only if data was inserted via Distributed table, i.e. data is distributed according to sharding_key).

## optimize_throw_if_noop {#setting-optimize_throw_if_noop}

Enables or disables throwing an exception if an [OPTIMIZE](../../sql-reference/statements/misc.md#misc_operations-optimize) query didn’t perform a merge.

By default, `OPTIMIZE` returns successfully even if it didn’t do anything. This setting lets you differentiate these situations and get the reason in an exception message.

Possible values:

-   1 — Throwing an exception is enabled.
-   0 — Throwing an exception is disabled.

Default value: 0.

## distributed_replica_error_half_life {#settings-distributed_replica_error_half_life}

-   Type: seconds
-   Default value: 60 seconds

Controls how fast errors in distributed tables are zeroed. If a replica is unavailable for some time, accumulates 5 errors, and distributed_replica_error_half_life is set to 1 second, then the replica is considered normal 3 seconds after the last error.

See also:

-   [load_balancing](#load_balancing-round_robin)
-   [Table engine Distributed](../../engines/table-engines/special/distributed.md)
-   [distributed_replica_error_cap](#settings-distributed_replica_error_cap)
-   [distributed_replica_max_ignored_errors](#settings-distributed_replica_max_ignored_errors)

## distributed_replica_error_cap {#settings-distributed_replica_error_cap}

-   Type: unsigned int
-   Default value: 1000

The error count of each replica is capped at this value, preventing a single replica from accumulating too many errors.

See also:

-   [load_balancing](#load_balancing-round_robin)
-   [Table engine Distributed](../../engines/table-engines/special/distributed.md)
-   [distributed_replica_error_half_life](#settings-distributed_replica_error_half_life)
-   [distributed_replica_max_ignored_errors](#settings-distributed_replica_max_ignored_errors)

## distributed_replica_max_ignored_errors {#settings-distributed_replica_max_ignored_errors}

-   Type: unsigned int
-   Default value: 0

The number of errors that will be ignored while choosing replicas (according to `load_balancing` algorithm).

See also:

-   [load_balancing](#load_balancing-round_robin)
-   [Table engine Distributed](../../engines/table-engines/special/distributed.md)
-   [distributed_replica_error_cap](#settings-distributed_replica_error_cap)
-   [distributed_replica_error_half_life](#settings-distributed_replica_error_half_life)

## distributed_directory_monitor_sleep_time_ms {#distributed_directory_monitor_sleep_time_ms}

Base interval for the [Distributed](../../engines/table-engines/special/distributed.md) table engine to send data. The actual interval grows exponentially in the event of errors.

Possible values:

-   A positive integer number of milliseconds.

Default value: 100 milliseconds.

## distributed_directory_monitor_max_sleep_time_ms {#distributed_directory_monitor_max_sleep_time_ms}

Maximum interval for the [Distributed](../../engines/table-engines/special/distributed.md) table engine to send data. Limits exponential growth of the interval set in the [distributed_directory_monitor_sleep_time_ms](#distributed_directory_monitor_sleep_time_ms) setting.

Possible values:

-   A positive integer number of milliseconds.

Default value: 30000 milliseconds (30 seconds).

## distributed_directory_monitor_batch_inserts {#distributed_directory_monitor_batch_inserts}

Enables/disables inserted data sending in batches.

When batch sending is enabled, the [Distributed](../../engines/table-engines/special/distributed.md) table engine tries to send multiple files of inserted data in one operation instead of sending them separately. Batch sending improves cluster performance by better-utilizing server and network resources.

Possible values:

-   1 — Enabled.
-   0 — Disabled.

Default value: 0.

## os_thread_priority {#setting-os-thread-priority}

Sets the priority ([nice](https://en.wikipedia.org/wiki/Nice_(Unix))) for threads that execute queries. The OS scheduler considers this priority when choosing the next thread to run on each available CPU core.

!!! warning "Warning"
    To use this setting, you need to set the `CAP_SYS_NICE` capability. The `clickhouse-server` package sets it up during installation. Some virtual environments don’t allow you to set the `CAP_SYS_NICE` capability. In this case, `clickhouse-server` shows a message about it at the start.

Possible values:

-   You can set values in the range `[-20, 19]`.

Lower values mean higher priority. Threads with low `nice` priority values are executed more frequently than threads with high values. High values are preferable for long-running non-interactive queries because it allows them to quickly give up resources in favour of short interactive queries when they arrive.

Default value: 0.

## query_profiler_real_time_period_ns {#query_profiler_real_time_period_ns}

Sets the period for a real clock timer of the [query profiler](../../operations/optimizing-performance/sampling-query-profiler.md). Real clock timer counts wall-clock time.

Possible values:

-   Positive integer number, in nanoseconds.

    Recommended values:

            - 10000000 (100 times a second) nanoseconds and less for single queries.
            - 1000000000 (once a second) for cluster-wide profiling.

-   0 for turning off the timer.

Type: [UInt64](../../sql-reference/data-types/int-uint.md).

Default value: 1000000000 nanoseconds (once a second).

See also:

-   System table [trace_log](../../operations/system-tables/trace_log.md#system_tables-trace_log)

## query_profiler_cpu_time_period_ns {#query_profiler_cpu_time_period_ns}

Sets the period for a CPU clock timer of the [query profiler](../../operations/optimizing-performance/sampling-query-profiler.md). This timer counts only CPU time.

Possible values:

-   A positive integer number of nanoseconds.

    Recommended values:

            - 10000000 (100 times a second) nanoseconds and more for single queries.
            - 1000000000 (once a second) for cluster-wide profiling.

-   0 for turning off the timer.

Type: [UInt64](../../sql-reference/data-types/int-uint.md).

Default value: 1000000000 nanoseconds.

See also:

-   System table [trace_log](../../operations/system-tables/trace_log.md#system_tables-trace_log)

## allow_introspection_functions {#settings-allow_introspection_functions}

Enables or disables [introspections functions](../../sql-reference/functions/introspection.md) for query profiling.

Possible values:

-   1 — Introspection functions enabled.
-   0 — Introspection functions disabled.

Default value: 0.

**See Also**

-   [Sampling Query Profiler](../../operations/optimizing-performance/sampling-query-profiler.md)
-   System table [trace_log](../../operations/system-tables/trace_log.md#system_tables-trace_log)

## input_format_parallel_parsing {#input-format-parallel-parsing}

-   Type: bool
-   Default value: True

Enable order-preserving parallel parsing of data formats. Supported only for TSV, TKSV, CSV, and JSONEachRow formats.

## min_chunk_bytes_for_parallel_parsing {#min-chunk-bytes-for-parallel-parsing}

-   Type: unsigned int
-   Default value: 1 MiB

The minimum chunk size in bytes, which each thread will parse in parallel.

## output_format_avro_codec {#settings-output_format_avro_codec}

Sets the compression codec used for output Avro file.

Type: string

Possible values:

-   `null` — No compression
-   `deflate` — Compress with Deflate (zlib)
-   `snappy` — Compress with [Snappy](https://google.github.io/snappy/)

Default value: `snappy` (if available) or `deflate`.

## output_format_avro_sync_interval {#settings-output_format_avro_sync_interval}

Sets minimum data size (in bytes) between synchronization markers for output Avro file.

Type: unsigned int

Possible values: 32 (32 bytes) - 1073741824 (1 GiB)

Default value: 32768 (32 KiB)

## format_avro_schema_registry_url {#format_avro_schema_registry_url}

Sets [Confluent Schema Registry](https://docs.confluent.io/current/schema-registry/index.html) URL to use with [AvroConfluent](../../interfaces/formats.md#data-format-avro-confluent) format.

Default value: `Empty`.

## input_format_avro_allow_missing_fields {#input_format_avro_allow_missing_fields}

Enables using fields that are not specified in [Avro](../../interfaces/formats.md#data-format-avro) or [AvroConfluent](../../interfaces/formats.md#data-format-avro-confluent) format schema. When a field is not found in the schema, ClickHouse uses the default value instead of throwing an exception.

Possible values:

-   0 — Disabled.
-   1 — Enabled.

Default value: 0.

## background_pool_size {#background_pool_size}

Sets the number of threads performing background operations in table engines (for example, merges in [MergeTree engine](../../engines/table-engines/mergetree-family/index.md) tables). This setting is applied from the `default` profile at the ClickHouse server start and can’t be changed in a user session. By adjusting this setting, you manage CPU and disk load. Smaller pool size utilizes less CPU and disk resources, but background processes advance slower which might eventually impact query performance.

Before changing it, please also take a look at related [MergeTree settings](../../operations/server-configuration-parameters/settings.md#server_configuration_parameters-merge_tree), such as `number_of_free_entries_in_pool_to_lower_max_size_of_merge` and `number_of_free_entries_in_pool_to_execute_mutation`.

Possible values:

-   Any positive integer.

Default value: 16.

## parallel_distributed_insert_select {#parallel_distributed_insert_select}

Enables parallel distributed `INSERT ... SELECT` query.

If we execute `INSERT INTO distributed_table_a SELECT ... FROM distributed_table_b` queries and both tables use the same cluster, and both tables are either [replicated](../../engines/table-engines/mergetree-family/replication.md) or non-replicated, then this query is processed locally on every shard.

Possible values:

-   0 — Disabled.
-   1 — `SELECT` will be executed on each shard from the underlying table of the distributed engine.
-   2 — `SELECT` and `INSERT` will be executed on each shard from/to the underlying table of the distributed engine.

Default value: 0.

## insert_distributed_sync {#insert_distributed_sync}

Enables or disables synchronous data insertion into a [Distributed](../../engines/table-engines/special/distributed.md#distributed) table.

By default, when inserting data into a `Distributed` table, the ClickHouse server sends data to cluster nodes in asynchronous mode. When `insert_distributed_sync=1`, the data is processed synchronously, and the `INSERT` operation succeeds only after all the data is saved on all shards (at least one replica for each shard if `internal_replication` is true). 

Possible values:

-   0 — Data is inserted in asynchronous mode.
-   1 — Data is inserted in synchronous mode.

Default value: `0`.

**See Also**

-   [Distributed Table Engine](../../engines/table-engines/special/distributed.md#distributed)
-   [Managing Distributed Tables](../../sql-reference/statements/system.md#query-language-system-distributed)
## background_buffer_flush_schedule_pool_size {#background_buffer_flush_schedule_pool_size}

Sets the number of threads performing background flush in [Buffer](../../engines/table-engines/special/buffer.md)-engine tables. This setting is applied at the ClickHouse server start and can’t be changed in a user session.

Possible values:

-   Any positive integer.

Default value: 16.

## background_move_pool_size {#background_move_pool_size}

Sets the number of threads performing background moves of data parts for [MergeTree](../../engines/table-engines/mergetree-family/mergetree.md#table_engine-mergetree-multiple-volumes)-engine tables. This setting is applied at the ClickHouse server start and can’t be changed in a user session.

Possible values:

-   Any positive integer.

Default value: 8.

## background_schedule_pool_size {#background_schedule_pool_size}

Sets the number of threads performing background tasks for [replicated](../../engines/table-engines/mergetree-family/replication.md) tables, [Kafka](../../engines/table-engines/integrations/kafka.md) streaming, [DNS cache updates](../../operations/server-configuration-parameters/settings.md#server-settings-dns-cache-update-period). This setting is applied at ClickHouse server start and can’t be changed in a user session.

Possible values:

-   Any positive integer.

Default value: 16.

## always_fetch_merged_part {#always_fetch_merged_part}

Prohibits data parts merging in [Replicated\*MergeTree](../../engines/table-engines/mergetree-family/replication.md)-engine tables.

When merging is prohibited, the replica never merges parts and always downloads merged parts from other replicas. If there is no required data yet, the replica waits for it. CPU and disk load on the replica server decreases, but the network load on the cluster increases. This setting can be useful on servers with relatively weak CPUs or slow disks, such as servers for backups storage.

Possible values:

-   0 — `Replicated*MergeTree`-engine tables merge data parts at the replica.
-   1 — `Replicated*MergeTree`-engine tables don’t merge data parts at the replica. The tables download merged data parts from other replicas.

Default value: 0.

**See Also**

-   [Data Replication](../../engines/table-engines/mergetree-family/replication.md)

## background_distributed_schedule_pool_size {#background_distributed_schedule_pool_size}

Sets the number of threads performing background tasks for [distributed](../../engines/table-engines/special/distributed.md) sends. This setting is applied at the ClickHouse server start and can’t be changed in a user session.

Possible values:

-   Any positive integer.

Default value: 16.

## validate_polygons {#validate_polygons}

Enables or disables throwing an exception in the [pointInPolygon](../../sql-reference/functions/geo/index.md#pointinpolygon) function, if the polygon is self-intersecting or self-tangent.

Possible values:

- 0 — Throwing an exception is disabled. `pointInPolygon` accepts invalid polygons and returns possibly incorrect results for them.
- 1 — Throwing an exception is enabled.

Default value: 1.

## transform_null_in {#transform_null_in}

Enables equality of [NULL](../../sql-reference/syntax.md#null-literal) values for [IN](../../sql-reference/operators/in.md) operator.

By default, `NULL` values can’t be compared because `NULL` means undefined value. Thus, comparison `expr = NULL` must always return `false`. With this setting `NULL = NULL` returns `true` for `IN` operator.

Possible values:

-   0 — Comparison of `NULL` values in `IN` operator returns `false`.
-   1 — Comparison of `NULL` values in `IN` operator returns `true`.

Default value: 0.

**Example**

Consider the `null_in` table:

``` text
┌──idx─┬─────i─┐
│    1 │     1 │
│    2 │  NULL │
│    3 │     3 │
└──────┴───────┘
```

Query:

``` sql
SELECT idx, i FROM null_in WHERE i IN (1, NULL) SETTINGS transform_null_in = 0;
```

Result:

``` text
┌──idx─┬────i─┐
│    1 │    1 │
└──────┴──────┘
```

Query:

``` sql
SELECT idx, i FROM null_in WHERE i IN (1, NULL) SETTINGS transform_null_in = 1;
```

Result:

``` text
┌──idx─┬─────i─┐
│    1 │     1 │
│    2 │  NULL │
└──────┴───────┘
```

**See Also**

-   [NULL Processing in IN Operators](../../sql-reference/operators/in.md#in-null-processing)

## low_cardinality_max_dictionary_size {#low_cardinality_max_dictionary_size}

Sets a maximum size in rows of a shared global dictionary for the [LowCardinality](../../sql-reference/data-types/lowcardinality.md) data type that can be written to a storage file system. This setting prevents issues with RAM in case of unlimited dictionary growth. All the data that can’t be encoded due to maximum dictionary size limitation ClickHouse writes in an ordinary method.

Possible values:

-   Any positive integer.

Default value: 8192.

## low_cardinality_use_single_dictionary_for_part {#low_cardinality_use_single_dictionary_for_part}

Turns on or turns off using of single dictionary for the data part.

By default, the ClickHouse server monitors the size of dictionaries and if a dictionary overflows then the server starts to write the next one. To prohibit creating several dictionaries set `low_cardinality_use_single_dictionary_for_part = 1`.

Possible values:

-   1 — Creating several dictionaries for the data part is prohibited.
-   0 — Creating several dictionaries for the data part is not prohibited.

Default value: 0.

## low_cardinality_allow_in_native_format {#low_cardinality_allow_in_native_format}

Allows or restricts using the [LowCardinality](../../sql-reference/data-types/lowcardinality.md) data type with the [Native](../../interfaces/formats.md#native) format.

If usage of `LowCardinality` is restricted, ClickHouse server converts `LowCardinality`-columns to ordinary ones for `SELECT` queries, and convert ordinary columns to `LowCardinality`-columns for `INSERT` queries.

This setting is required mainly for third-party clients which don’t support `LowCardinality` data type.

Possible values:

-   1 — Usage of `LowCardinality` is not restricted.
-   0 — Usage of `LowCardinality` is restricted.

Default value: 1.

## allow_suspicious_low_cardinality_types {#allow_suspicious_low_cardinality_types}

Allows or restricts using [LowCardinality](../../sql-reference/data-types/lowcardinality.md) with data types with fixed size of 8 bytes or less: numeric data types and `FixedString(8_bytes_or_less)`.

For small fixed values using of `LowCardinality` is usually inefficient, because ClickHouse stores a numeric index for each row. As a result:

-   Disk space usage can rise.
-   RAM consumption can be higher, depending on a dictionary size.
-   Some functions can work slower due to extra coding/encoding operations.

Merge times in [MergeTree](../../engines/table-engines/mergetree-family/mergetree.md)-engine tables can grow due to all the reasons described above.

Possible values:

-   1 — Usage of `LowCardinality` is not restricted.
-   0 — Usage of `LowCardinality` is restricted.

Default value: 0.

## min_insert_block_size_rows_for_materialized_views {#min-insert-block-size-rows-for-materialized-views}

Sets the minimum number of rows in the block which can be inserted into a table by an `INSERT` query. Smaller-sized blocks are squashed into bigger ones. This setting is applied only for blocks inserted into [materialized view](../../sql-reference/statements/create/view.md). By adjusting this setting, you control blocks squashing while pushing to materialized view and avoid excessive memory usage.

Possible values:

-   Any positive integer.
-   0 — Squashing disabled.

Default value: 1048576.

**See Also**

-   [min_insert_block_size_rows](#min-insert-block-size-rows)

## min_insert_block_size_bytes_for_materialized_views {#min-insert-block-size-bytes-for-materialized-views}

Sets the minimum number of bytes in the block which can be inserted into a table by an `INSERT` query. Smaller-sized blocks are squashed into bigger ones. This setting is applied only for blocks inserted into [materialized view](../../sql-reference/statements/create/view.md). By adjusting this setting, you control blocks squashing while pushing to materialized view and avoid excessive memory usage.

Possible values:

-   Any positive integer.
-   0 — Squashing disabled.

Default value: 268435456.

**See also**

-   [min_insert_block_size_bytes](#min-insert-block-size-bytes)

## output_format_pretty_grid_charset {#output-format-pretty-grid-charset}

Allows changing a charset which is used for printing grids borders. Available charsets are UTF-8, ASCII.

**Example**

``` text
SET output_format_pretty_grid_charset = 'UTF-8';
SELECT * FROM a;
┌─a─┐
│ 1 │
└───┘

SET output_format_pretty_grid_charset = 'ASCII';
SELECT * FROM a;
+-a-+
| 1 |
+---+
```
## optimize_read_in_order {#optimize_read_in_order}

Enables [ORDER BY](../../sql-reference/statements/select/order-by.md#optimize_read_in_order) optimization in [SELECT](../../sql-reference/statements/select/index.md) queries for reading data from [MergeTree](../../engines/table-engines/mergetree-family/mergetree.md) tables.

Possible values:

-   0 — `ORDER BY` optimization is disabled. 
-   1 — `ORDER BY` optimization is enabled. 

Default value: `1`.

**See Also**

-   [ORDER BY Clause](../../sql-reference/statements/select/order-by.md#optimize_read_in_order)

## mutations_sync {#mutations_sync}

Allows to execute `ALTER TABLE ... UPDATE|DELETE` queries ([mutations](../../sql-reference/statements/alter/index.md#mutations)) synchronously.

Possible values:

-   0 - Mutations execute asynchronously. 
-   1 - The query waits for all mutations to complete on the current server. 
-   2 - The query waits for all mutations to complete on all replicas (if they exist).

Default value: `0`.

**See Also**

-   [Synchronicity of ALTER Queries](../../sql-reference/statements/alter/index.md#synchronicity-of-alter-queries)
-   [Mutations](../../sql-reference/statements/alter/index.md#mutations)

## ttl_only_drop_parts {#ttl_only_drop_parts}

Enables or disables complete dropping of data parts where all rows are expired in [MergeTree](../../engines/table-engines/mergetree-family/mergetree.md) tables. 

When `ttl_only_drop_parts` is disabled (by default), the ClickHouse server only deletes expired rows according to their TTL. 

When `ttl_only_drop_parts` is enabled, the ClickHouse server drops a whole part when all rows in it are expired. 

Dropping whole parts instead of partial cleaning TTL-d rows allows having shorter `merge_with_ttl_timeout` times and lower impact on system performance.

Possible values:

-   0 — The complete dropping of data parts is disabled.
-   1 — The complete dropping of data parts is enabled.

Default value: `0`.

**See Also** 

-   [CREATE TABLE query clauses and settings](../../engines/table-engines/mergetree-family/mergetree.md#mergetree-query-clauses) (`merge_with_ttl_timeout` setting)
-   [Table TTL](../../engines/table-engines/mergetree-family/mergetree.md#mergetree-table-ttl)

## lock_acquire_timeout {#lock_acquire_timeout}

Defines how many seconds a locking request waits before failing. 

Locking timeout is used to protect from deadlocks while executing read/write operations with tables. When the timeout expires and the locking request fails, the ClickHouse server throws an exception "Locking attempt timed out! Possible deadlock avoided. Client should retry." with error code `DEADLOCK_AVOIDED`.

Possible values:

-   Positive integer (in seconds).
-   0 — No locking timeout.

Default value: `120` seconds.

## cast_keep_nullable {#cast_keep_nullable}

Enables or disables keeping of the `Nullable` data type in [CAST](../../sql-reference/functions/type-conversion-functions.md#type_conversion_function-cast) operations.

When the setting is enabled and the argument of `CAST` function is `Nullable`, the result is also transformed to `Nullable` type. When the setting is disabled, the result always has the destination type exactly.

Possible values:

-  0 — The `CAST` result has exactly the destination type specified.
-  1 — If the argument type is `Nullable`, the `CAST` result is transformed to `Nullable(DestinationDataType)`. 

Default value: `0`.

**Examples** 

The following query results in the destination data type exactly:

```sql
SET cast_keep_nullable = 0;
SELECT CAST(toNullable(toInt32(0)) AS Int32) as x, toTypeName(x);
```

Result:

```text
┌─x─┬─toTypeName(CAST(toNullable(toInt32(0)), 'Int32'))─┐
│ 0 │ Int32                                             │
└───┴───────────────────────────────────────────────────┘
```

The following query results in the `Nullable` modification on the destination data type:

```sql
SET cast_keep_nullable = 1;
SELECT CAST(toNullable(toInt32(0)) AS Int32) as x, toTypeName(x);
```

Result:

```text
┌─x─┬─toTypeName(CAST(toNullable(toInt32(0)), 'Int32'))─┐
│ 0 │ Nullable(Int32)                                   │
└───┴───────────────────────────────────────────────────┘
```

**See Also** 

-   [CAST](../../sql-reference/functions/type-conversion-functions.md#type_conversion_function-cast) function

## output_format_pretty_max_value_width {#output_format_pretty_max_value_width}

Limits the width of value displayed in [Pretty](../../interfaces/formats.md#pretty) formats. If the value width exceeds the limit, the value is cut. 

Possible values:

-   Positive integer. 
-   0 — The value is cut completely.

Default value: `10000` symbols.

**Examples**

Query:
```sql
SET output_format_pretty_max_value_width = 10;
SELECT range(number) FROM system.numbers LIMIT 10 FORMAT PrettyCompactNoEscapes;
```
Result:
```text
┌─range(number)─┐
│ []            │
│ [0]           │
│ [0,1]         │
│ [0,1,2]       │
│ [0,1,2,3]     │
│ [0,1,2,3,4⋯   │
│ [0,1,2,3,4⋯   │
│ [0,1,2,3,4⋯   │
│ [0,1,2,3,4⋯   │
│ [0,1,2,3,4⋯   │
└───────────────┘
```

Query with zero width:
```sql
SET output_format_pretty_max_value_width = 0;
SELECT range(number) FROM system.numbers LIMIT 5 FORMAT PrettyCompactNoEscapes;
```
Result:
```text
┌─range(number)─┐
│ ⋯             │
│ ⋯             │
│ ⋯             │
│ ⋯             │
│ ⋯             │
└───────────────┘
```

[Original article](https://clickhouse.tech/docs/en/operations/settings/settings/) <!-- hide -->

## allow_experimental_bigint_types {#allow_experimental_bigint_types}

Enables or disables integer values exceeding the range that is supported by the int data type.

Possible values:

-   1 — The bigint data type is enabled.
-   0 — The bigint data type is disabled.

Default value: `0`.<|MERGE_RESOLUTION|>--- conflicted
+++ resolved
@@ -305,15 +305,11 @@
 
 Disabled by default.
 
-<<<<<<< HEAD
-## input\_format\_tsv\_enum\_as\_number {#settings-input_format_tsv_enum_as_number}
+## input_format_tsv_enum_as_number {#settings-input_format_tsv_enum_as_number}
 
 For TSV input format switches to parsing enum values as enum ids.
 
-## input\_format\_null\_as\_default {#settings-input-format-null-as-default}
-=======
 ## input_format_null_as_default {#settings-input-format-null-as-default}
->>>>>>> 0bb4480f
 
 Enables or disables using default values if input data contain `NULL`, but the data type of the corresponding column in not `Nullable(T)` (for text input formats).
 
@@ -1169,15 +1165,11 @@
 
 For CSV input format enables or disables parsing of unquoted `NULL` as literal (synonym for `\N`).
 
-<<<<<<< HEAD
-## input\_format\_csv\_enum\_as\_number {#settings-input_format_csv_enum_as_number}
+## input_format_csv_enum_as_number {#settings-input_format_csv_enum_as_number}
 
 For CSV input format switches to parsing enum values as enum ids.
 
-## output\_format\_csv\_crlf\_end\_of\_line {#settings-output-format-csv-crlf-end-of-line}
-=======
 ## output_format_csv_crlf_end_of_line {#settings-output-format-csv-crlf-end-of-line}
->>>>>>> 0bb4480f
 
 Use DOS/Windows-style line separator (CRLF) in CSV instead of Unix style (LF).
 
