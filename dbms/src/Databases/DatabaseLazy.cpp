#include <Core/Settings.h>
#include <Databases/DatabaseLazy.h>
#include <Databases/DatabaseOnDisk.h>
#include <Databases/DatabasesCommon.h>
#include <Interpreters/Context.h>
#include <IO/ReadBufferFromFile.h>
#include <IO/ReadHelpers.h>
#include <IO/WriteBufferFromFile.h>
#include <IO/WriteHelpers.h>
#include <Parsers/ASTCreateQuery.h>
#include <Storages/IStorage.h>

#include <common/logger_useful.h>
#include <ext/scope_guard.h>
#include <iomanip>
#include <Poco/File.h>


namespace DB
{

namespace ErrorCodes
{
    extern const int TABLE_ALREADY_EXISTS;
    extern const int UNKNOWN_TABLE;
    extern const int UNSUPPORTED_METHOD;
    extern const int CANNOT_CREATE_TABLE_FROM_METADATA;
    extern const int LOGICAL_ERROR;
}



DatabaseLazy::DatabaseLazy(const String & name_, const String & metadata_path_, time_t expiration_time_, const Context & context_)
    : name(name_)
    , metadata_path(metadata_path_)
    , data_path("data/" + escapeForFileName(name) + "/")
    , expiration_time(expiration_time_)
    , log(&Logger::get("DatabaseLazy (" + name + ")"))
{
    Poco::File(context_.getPath() + getDataPath()).createDirectories();
}


<<<<<<< HEAD
void DatabaseLazy::loadTables(
    Context & context,
    bool /* has_force_restore_data_flag */)
{
    DatabaseOnDisk::iterateTableFiles(*this, log, context, [this](const String & file_name)
=======
void DatabaseLazy::loadStoredObjects(
    Context & /* context */,
    bool /* has_force_restore_data_flag */)
{
    DatabaseOnDisk::iterateMetadataFiles(*this, log, [this](const String & file_name)
>>>>>>> a17cefb9
    {
        const std::string table_name = file_name.substr(0, file_name.size() - 4);
        attachTable(table_name, nullptr);
    });
}


void DatabaseLazy::createTable(
    const Context & context,
    const String & table_name,
    const StoragePtr & table,
    const ASTPtr & query)
{
    SCOPE_EXIT({ clearExpiredTables(); });
    if (!endsWith(table->getName(), "Log"))
        throw Exception("Lazy engine can be used only with *Log tables.", ErrorCodes::UNSUPPORTED_METHOD);
    DatabaseOnDisk::createTable(*this, context, table_name, table, query);

    /// DatabaseOnDisk::createTable renames file, so we need to get new metadata_modification_time.
    std::lock_guard lock(tables_mutex);
    auto it = tables_cache.find(table_name);
    if (it != tables_cache.end())
        it->second.metadata_modification_time = DatabaseOnDisk::getObjectMetadataModificationTime(*this, table_name);
}


void DatabaseLazy::createDictionary(
    const Context & /*context*/,
    const String & /*dictionary_name*/,
    const ASTPtr & /*query*/)
{
    throw Exception("Lazy engine can be used only with *Log tables.", ErrorCodes::UNSUPPORTED_METHOD);
}


void DatabaseLazy::removeTable(
    const Context & context,
    const String & table_name)
{
    SCOPE_EXIT({ clearExpiredTables(); });
    DatabaseOnDisk::removeTable(*this, context, table_name, log);
}

void DatabaseLazy::removeDictionary(
    const Context & /*context*/,
    const String & /*table_name*/)
{
    throw Exception("Lazy engine can be used only with *Log tables.", ErrorCodes::UNSUPPORTED_METHOD);
}

ASTPtr DatabaseLazy::getCreateDictionaryQuery(
    const Context & /*context*/,
    const String & /*table_name*/) const
{
    throw Exception("Lazy engine can be used only with *Log tables.", ErrorCodes::UNSUPPORTED_METHOD);
}

ASTPtr DatabaseLazy::tryGetCreateDictionaryQuery(const Context & /*context*/, const String & /*table_name*/) const
{
    return nullptr;
}

bool DatabaseLazy::isDictionaryExist(const Context & /*context*/, const String & /*table_name*/) const
{
    return false;
}


DatabaseDictionariesIteratorPtr DatabaseLazy::getDictionariesIterator(
    const Context & /*context*/,
    const FilterByNameFunction & /*filter_by_dictionary_name*/)
{
    return std::make_unique<DatabaseDictionariesSnapshotIterator>();
}

void DatabaseLazy::attachDictionary(
    const String & /*dictionary_name*/,
    const Context & /*context*/,
    bool /*load*/)
{
    throw Exception("Lazy engine can be used only with *Log tables.", ErrorCodes::UNSUPPORTED_METHOD);
}

void DatabaseLazy::detachDictionary(const String & /*dictionary_name*/, const Context & /*context*/, bool /*reload*/)
{
    throw Exception("Lazy engine can be used only with *Log tables.", ErrorCodes::UNSUPPORTED_METHOD);
}

void DatabaseLazy::renameTable(
    const Context & context,
    const String & table_name,
    IDatabase & to_database,
    const String & to_table_name,
    TableStructureWriteLockHolder & lock)
{
    SCOPE_EXIT({ clearExpiredTables(); });
    DatabaseOnDisk::renameTable<DatabaseLazy>(*this, context, table_name, to_database, to_table_name, lock);
}


time_t DatabaseLazy::getObjectMetadataModificationTime(
    const Context & /* context */,
    const String & table_name)
{
    std::lock_guard lock(tables_mutex);
    auto it = tables_cache.find(table_name);
    if (it != tables_cache.end())
        return it->second.metadata_modification_time;
    else
        throw Exception("Table " + backQuote(getDatabaseName()) + "." + backQuote(table_name) + " doesn't exist.", ErrorCodes::UNKNOWN_TABLE);
}

ASTPtr DatabaseLazy::getCreateTableQuery(const Context & context, const String & table_name) const
{
    return DatabaseOnDisk::getCreateTableQuery(*this, context, table_name);
}

ASTPtr DatabaseLazy::tryGetCreateTableQuery(const Context & context, const String & table_name) const
{
    return DatabaseOnDisk::tryGetCreateTableQuery(*this, context, table_name);
}

ASTPtr DatabaseLazy::getCreateDatabaseQuery(const Context & context) const
{
    return DatabaseOnDisk::getCreateDatabaseQuery(*this, context);
}

void DatabaseLazy::alterTable(
    const Context & /* context */,
    const String & /* table_name */,
    const ColumnsDescription & /* columns */,
    const IndicesDescription & /* indices */,
    const ConstraintsDescription & /* constraints */,
    const ASTModifier & /* storage_modifier */)
{
    SCOPE_EXIT({ clearExpiredTables(); });
    throw Exception("ALTER query is not supported for Lazy database.", ErrorCodes::UNSUPPORTED_METHOD);
}


void DatabaseLazy::drop(const Context & context)
{
    DatabaseOnDisk::drop(*this, context);
}

bool DatabaseLazy::isTableExist(
    const Context & /* context */,
    const String & table_name) const
{
    SCOPE_EXIT({ clearExpiredTables(); });
    std::lock_guard lock(tables_mutex);
    return tables_cache.find(table_name) != tables_cache.end();
}

StoragePtr DatabaseLazy::tryGetTable(
    const Context & context,
    const String & table_name) const
{
    SCOPE_EXIT({ clearExpiredTables(); });
    {
        std::lock_guard lock(tables_mutex);
        auto it = tables_cache.find(table_name);
        if (it == tables_cache.end())
            throw Exception("Table " + backQuote(getDatabaseName()) + "." + backQuote(table_name) + " doesn't exist.", ErrorCodes::UNKNOWN_TABLE);

        if (it->second.table)
        {
            cache_expiration_queue.erase(it->second.expiration_iterator);
            it->second.last_touched = std::chrono::system_clock::to_time_t(std::chrono::system_clock::now());
            it->second.expiration_iterator = cache_expiration_queue.emplace(cache_expiration_queue.end(), it->second.last_touched, table_name);

            return it->second.table;
        }
    }

    return loadTable(context, table_name);
}

DatabaseTablesIteratorPtr DatabaseLazy::getTablesIterator(const Context & context, const FilterByNameFunction & filter_by_table_name)
{
    std::lock_guard lock(tables_mutex);
    Strings filtered_tables;
    for (const auto & [table_name, cached_table] : tables_cache)
    {
        if (!filter_by_table_name || filter_by_table_name(table_name))
            filtered_tables.push_back(table_name);
    }
    std::sort(filtered_tables.begin(), filtered_tables.end());
    return std::make_unique<DatabaseLazyIterator>(*this, context, std::move(filtered_tables));
}

bool DatabaseLazy::empty(const Context & /* context */) const
{
    return tables_cache.empty();
}

void DatabaseLazy::attachTable(const String & table_name, const StoragePtr & table)
{
    LOG_DEBUG(log, "Attach table " << backQuote(table_name) << ".");
    std::lock_guard lock(tables_mutex);
    time_t current_time = std::chrono::system_clock::to_time_t(std::chrono::system_clock::now());

    auto [it, inserted] = tables_cache.emplace(std::piecewise_construct,
                              std::forward_as_tuple(table_name),
                              std::forward_as_tuple(table, current_time, DatabaseOnDisk::getObjectMetadataModificationTime(*this, table_name)));
    if (!inserted)
        throw Exception("Table " + backQuote(getDatabaseName()) + "." + backQuote(table_name) + " already exists.", ErrorCodes::TABLE_ALREADY_EXISTS);

    it->second.expiration_iterator = cache_expiration_queue.emplace(cache_expiration_queue.end(), current_time, table_name);
}

StoragePtr DatabaseLazy::detachTable(const String & table_name)
{
    StoragePtr res;
    {
        LOG_DEBUG(log, "Detach table " << backQuote(table_name) << ".");
        std::lock_guard lock(tables_mutex);
        auto it = tables_cache.find(table_name);
        if (it == tables_cache.end())
            throw Exception("Table " + backQuote(getDatabaseName()) + "." + backQuote(table_name) + " doesn't exist.", ErrorCodes::UNKNOWN_TABLE);
        res = it->second.table;
        if (it->second.expiration_iterator != cache_expiration_queue.end())
            cache_expiration_queue.erase(it->second.expiration_iterator);
        tables_cache.erase(it);
    }
    return res;
}

void DatabaseLazy::shutdown()
{
    TablesCache tables_snapshot;
    {
        std::lock_guard lock(tables_mutex);
        tables_snapshot = tables_cache;
    }

    for (const auto & kv : tables_snapshot)
    {
        if (kv.second.table)
            kv.second.table->shutdown();
    }

    std::lock_guard lock(tables_mutex);
    tables_cache.clear();
}

DatabaseLazy::~DatabaseLazy()
{
    try
    {
        shutdown();
    }
    catch (...)
    {
        tryLogCurrentException(__PRETTY_FUNCTION__);
    }
}

String DatabaseLazy::getDataPath() const
{
    return data_path;
}

String DatabaseLazy::getMetadataPath() const
{
    return metadata_path;
}

String DatabaseLazy::getDatabaseName() const
{
    return name;
}

String DatabaseLazy::getObjectMetadataPath(const String & table_name) const
{
    return DatabaseOnDisk::getObjectMetadataPath(*this, table_name);
}

StoragePtr DatabaseLazy::loadTable(const Context & context, const String & table_name) const
{
    SCOPE_EXIT({ clearExpiredTables(); });

    LOG_DEBUG(log, "Load table " << backQuote(table_name) << " to cache.");

    const String table_metadata_path = getMetadataPath() + "/" + escapeForFileName(table_name) + ".sql";

    try
    {
        String table_name_;
        StoragePtr table;
        Context context_copy(context); /// some tables can change context, but not LogTables

        auto ast = parseCreateQueryFromMetadataFile(table_metadata_path, log);
        if (ast)
            std::tie(table_name_, table) = createTableFromAST(
                ast->as<const ASTCreateQuery &>(), name, getDataPath(), context_copy, false);

        if (!ast || !endsWith(table->getName(), "Log"))
            throw Exception("Only *Log tables can be used with Lazy database engine.", ErrorCodes::LOGICAL_ERROR);
        {
            std::lock_guard lock(tables_mutex);
            auto it = tables_cache.find(table_name);
            if (it == tables_cache.end())
                throw Exception("Table " + backQuote(getDatabaseName()) + "." + backQuote(table_name) + " doesn't exist.", ErrorCodes::UNKNOWN_TABLE);

            if (it->second.expiration_iterator != cache_expiration_queue.end())
                cache_expiration_queue.erase(it->second.expiration_iterator);
            it->second.last_touched = std::chrono::system_clock::to_time_t(std::chrono::system_clock::now());
            it->second.expiration_iterator = cache_expiration_queue.emplace(cache_expiration_queue.end(), it->second.last_touched, table_name);

            return it->second.table = table;
        }
    }
    catch (const Exception & e)
    {
        throw Exception("Cannot create table from metadata file " + table_metadata_path + ", error: " + e.displayText() +
            ", stack trace:\n" + e.getStackTrace().toString(),
            ErrorCodes::CANNOT_CREATE_TABLE_FROM_METADATA);
    }
}

void DatabaseLazy::clearExpiredTables() const
{
    std::lock_guard lock(tables_mutex);
    auto time_now = std::chrono::system_clock::to_time_t(std::chrono::system_clock::now());

    CacheExpirationQueue expired_tables;
    auto expired_it = cache_expiration_queue.begin();
    while (expired_it != cache_expiration_queue.end() && (time_now - expired_it->last_touched) >= expiration_time)
        ++expired_it;

    expired_tables.splice(expired_tables.end(), cache_expiration_queue, cache_expiration_queue.begin(), expired_it);

    CacheExpirationQueue busy_tables;

    while (!expired_tables.empty())
    {
        String table_name = expired_tables.front().table_name;
        auto it = tables_cache.find(table_name);

        if (!it->second.table || it->second.table.unique())
        {
            LOG_DEBUG(log, "Drop table " << backQuote(it->first) << " from cache.");
            it->second.table.reset();
            expired_tables.erase(it->second.expiration_iterator);
            it->second.expiration_iterator = cache_expiration_queue.end();
        }
        else
        {
            LOG_DEBUG(log, "Table " << backQuote(it->first) << " is busy.");
            busy_tables.splice(busy_tables.end(), expired_tables, it->second.expiration_iterator);
        }
    }

    cache_expiration_queue.splice(cache_expiration_queue.begin(), busy_tables, busy_tables.begin(), busy_tables.end());
}


DatabaseLazyIterator::DatabaseLazyIterator(DatabaseLazy & database_, const Context & context_, Strings && table_names_)
    : database(database_)
    , table_names(std::move(table_names_))
    , context(context_)
    , iterator(table_names.begin())
    , current_storage(nullptr)
{
}

void DatabaseLazyIterator::next()
{
    current_storage.reset();
    ++iterator;
    while (isValid() && !database.isTableExist(context, *iterator))
        ++iterator;
}

bool DatabaseLazyIterator::isValid() const
{
    return iterator != table_names.end();
}

const String & DatabaseLazyIterator::name() const
{
    return *iterator;
}

const StoragePtr & DatabaseLazyIterator::table() const
{
    if (!current_storage)
        current_storage = database.tryGetTable(context, *iterator);
    return current_storage;
}

}<|MERGE_RESOLUTION|>--- conflicted
+++ resolved
@@ -3,7 +3,6 @@
 #include <Databases/DatabaseOnDisk.h>
 #include <Databases/DatabasesCommon.h>
 #include <Interpreters/Context.h>
-#include <IO/ReadBufferFromFile.h>
 #include <IO/ReadHelpers.h>
 #include <IO/WriteBufferFromFile.h>
 #include <IO/WriteHelpers.h>
@@ -41,19 +40,11 @@
 }
 
 
-<<<<<<< HEAD
-void DatabaseLazy::loadTables(
+void DatabaseLazy::loadStoredObjects(
     Context & context,
     bool /* has_force_restore_data_flag */)
 {
-    DatabaseOnDisk::iterateTableFiles(*this, log, context, [this](const String & file_name)
-=======
-void DatabaseLazy::loadStoredObjects(
-    Context & /* context */,
-    bool /* has_force_restore_data_flag */)
-{
-    DatabaseOnDisk::iterateMetadataFiles(*this, log, [this](const String & file_name)
->>>>>>> a17cefb9
+    DatabaseOnDisk::iterateMetadataFiles(*this, log, context, [this](const String & file_name)
     {
         const std::string table_name = file_name.substr(0, file_name.size() - 4);
         attachTable(table_name, nullptr);
