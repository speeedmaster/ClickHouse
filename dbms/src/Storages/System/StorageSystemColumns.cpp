#include <optional>
#include <Storages/System/StorageSystemColumns.h>
#include <Storages/MergeTree/MergeTreeData.h>
#include <Storages/StorageMergeTree.h>
#include <Storages/StorageReplicatedMergeTree.h>
#include <Columns/ColumnsNumber.h>
#include <Columns/ColumnString.h>
#include <DataTypes/DataTypeString.h>
#include <DataTypes/DataTypesNumber.h>
#include <DataStreams/NullBlockInputStream.h>
#include <Storages/VirtualColumnUtils.h>
#include <Parsers/queryToString.h>
#include <Parsers/ASTSelectQuery.h>
#include <Databases/IDatabase.h>


namespace DB
{

namespace ErrorCodes
{
    extern const int LOGICAL_ERROR;
}

StorageSystemColumns::StorageSystemColumns(const std::string & name_)
    : name(name_)
{
    setColumns(ColumnsDescription(
    {
        { "database",           std::make_shared<DataTypeString>() },
        { "table",              std::make_shared<DataTypeString>() },
        { "name",               std::make_shared<DataTypeString>() },
        { "type",               std::make_shared<DataTypeString>() },
        { "default_kind",       std::make_shared<DataTypeString>() },
        { "default_expression", std::make_shared<DataTypeString>() },
        { "data_compressed_bytes",      std::make_shared<DataTypeUInt64>() },
        { "data_uncompressed_bytes",    std::make_shared<DataTypeUInt64>() },
        { "marks_bytes",                std::make_shared<DataTypeUInt64>() },
<<<<<<< HEAD
        { "comment",                    std::make_shared<DataTypeString>() },
=======
        { "is_in_primary_key", std::make_shared<DataTypeUInt8>() },
        { "is_in_order_key", std::make_shared<DataTypeUInt8>() },
        { "is_in_partition_key", std::make_shared<DataTypeUInt8>() },
        { "is_in_sample_key", std::make_shared<DataTypeUInt8>() },
>>>>>>> b604761a
    }));
}


namespace
{
    using Storages = std::map<std::pair<std::string, std::string>, StoragePtr>;
}


class ColumnsBlockInputStream : public IProfilingBlockInputStream
{
public:
    ColumnsBlockInputStream(
        const std::vector<UInt8> & columns_mask,
        const Block & header,
        size_t max_block_size,
        ColumnPtr databases,
        ColumnPtr tables,
        Storages storages)
        : columns_mask(columns_mask), header(header), max_block_size(max_block_size),
        databases(databases), tables(tables), storages(std::move(storages)), total_tables(tables->size()) {}

    String getName() const override { return "Columns"; }
    Block getHeader() const override { return header; }

protected:
    Block readImpl() override
    {
        if (db_table_num >= total_tables)
            return {};

        Block res = header;
        MutableColumns res_columns = header.cloneEmptyColumns();
        size_t rows_count = 0;

        while (rows_count < max_block_size && db_table_num < total_tables)
        {
            const std::string database_name = (*databases)[db_table_num].get<std::string>();
            const std::string table_name = (*tables)[db_table_num].get<std::string>();
            ++db_table_num;

            NamesAndTypesList columns;
            ColumnDefaults column_defaults;
<<<<<<< HEAD
            ColumnComments column_comments;
=======
            Names partition_key_names;
            Names order_key_names;
            Names primary_key_names;
            Names sampling_key_names;
>>>>>>> b604761a
            MergeTreeData::ColumnSizeByName column_sizes;

            {
                StoragePtr storage = storages.at(std::make_pair(database_name, table_name));
                TableStructureReadLockPtr table_lock;

                try
                {
                    table_lock = storage->lockStructure(false, __PRETTY_FUNCTION__);
                }
                catch (const Exception & e)
                {
                    /** There are case when IStorage::drop was called,
                    *  but we still own the object.
                    * Then table will throw exception at attempt to lock it.
                    * Just skip the table.
                    */
                    if (e.code() == ErrorCodes::TABLE_IS_DROPPED)
                        continue;
                    else
                        throw;
                }

                columns = storage->getColumns().getAll();
                column_defaults = storage->getColumns().defaults;
                column_comments = storage->getColumns().comments;

                partition_key_names = storage->getPartitionExpressionNames();
                order_key_names = storage->getOrderExpressionNames();
                primary_key_names = storage->getPrimaryExpressionNames();
                sampling_key_names = storage->getSamplingExpressionNames();

                /** Info about sizes of columns for tables of MergeTree family.
                * NOTE: It is possible to add getter for this info to IStorage interface.
                */
                if (auto storage_concrete_plain = dynamic_cast<StorageMergeTree *>(storage.get()))
                {
                    column_sizes = storage_concrete_plain->getData().getColumnSizes();
                }
                else if (auto storage_concrete_replicated = dynamic_cast<StorageReplicatedMergeTree *>(storage.get()))
                {
                    column_sizes = storage_concrete_replicated->getData().getColumnSizes();
                }
            }

            for (const auto & column : columns)
            {
                size_t src_index = 0;
                size_t res_index = 0;

                if (columns_mask[src_index++])
                    res_columns[res_index++]->insert(database_name);
                if (columns_mask[src_index++])
                    res_columns[res_index++]->insert(table_name);
                if (columns_mask[src_index++])
                    res_columns[res_index++]->insert(column.name);
                if (columns_mask[src_index++])
                    res_columns[res_index++]->insert(column.type->getName());

                {
                    const auto it = column_defaults.find(column.name);
                    if (it == std::end(column_defaults))
                    {
                        if (columns_mask[src_index++])
                            res_columns[res_index++]->insertDefault();
                        if (columns_mask[src_index++])
                            res_columns[res_index++]->insertDefault();
                    }
                    else
                    {
                        if (columns_mask[src_index++])
                            res_columns[res_index++]->insert(toString(it->second.kind));
                        if (columns_mask[src_index++])
                            res_columns[res_index++]->insert(queryToString(it->second.expression));
                    }
                }

                {
                    const auto it = column_sizes.find(column.name);
                    if (it == std::end(column_sizes))
                    {
                        if (columns_mask[src_index++])
                            res_columns[res_index++]->insertDefault();
                        if (columns_mask[src_index++])
                            res_columns[res_index++]->insertDefault();
                        if (columns_mask[src_index++])
                            res_columns[res_index++]->insertDefault();
                    }
                    else
                    {
                        if (columns_mask[src_index++])
                            res_columns[res_index++]->insert(it->second.data_compressed);
                        if (columns_mask[src_index++])
                            res_columns[res_index++]->insert(it->second.data_uncompressed);
                        if (columns_mask[src_index++])
                            res_columns[res_index++]->insert(it->second.marks);
                    }
                }

                {
<<<<<<< HEAD
                    const auto it = column_comments.find(column.name);
                    if (it == std::end(column_comments))
                    {
                        if (columns_mask[src_index++])
                            res_columns[res_index++]->insertDefault();
                    }
                    else
                    {
                        if (columns_mask[src_index++])
                            res_columns[res_index++]->insert(it->second);
                    }
=======
                    auto find_in_vector = [&key = column.name](const Names& names)
                    {
                        return std::find(names.cbegin(), names.cend(), key) != names.end();
                    };

                    if (columns_mask[src_index++])
                        res_columns[res_index++]->insert(find_in_vector(primary_key_names));
                    if (columns_mask[src_index++])
                        res_columns[res_index++]->insert(find_in_vector(order_key_names));
                    if (columns_mask[src_index++])
                        res_columns[res_index++]->insert(find_in_vector(partition_key_names));
                    if (columns_mask[src_index++])
                        res_columns[res_index++]->insert(find_in_vector(sampling_key_names));
>>>>>>> b604761a
                }

                ++rows_count;
            }
        }

        res.setColumns(std::move(res_columns));
        return res;
    }

private:
    std::vector<UInt8> columns_mask;
    Block header;
    size_t max_block_size;
    ColumnPtr databases;
    ColumnPtr tables;
    Storages storages;
    size_t db_table_num = 0;
    size_t total_tables;
};


BlockInputStreams StorageSystemColumns::read(
    const Names & column_names,
    const SelectQueryInfo & query_info,
    const Context & context,
    QueryProcessingStage::Enum /*processed_stage*/,
    const size_t max_block_size,
    const unsigned /*num_streams*/)
{
    check(column_names);

    /// Create a mask of what columns are needed in the result.

    NameSet names_set(column_names.begin(), column_names.end());

    Block sample_block = getSampleBlock();
    Block res_block;

    std::vector<UInt8> columns_mask(sample_block.columns());
    for (size_t i = 0, size = columns_mask.size(); i < size; ++i)
    {
        if (names_set.count(sample_block.getByPosition(i).name))
        {
            columns_mask[i] = 1;
            res_block.insert(sample_block.getByPosition(i));
        }
    }

    Block block_to_filter;
    Storages storages;

    {
        Databases databases = context.getDatabases();

        /// Add `database` column.
        MutableColumnPtr database_column_mut = ColumnString::create();
        for (const auto & database : databases)
        {
            if (context.hasDatabaseAccessRights(database.first))
                database_column_mut->insert(database.first);
        }

        block_to_filter.insert(ColumnWithTypeAndName(std::move(database_column_mut), std::make_shared<DataTypeString>(), "database"));

        /// Filter block with `database` column.
        VirtualColumnUtils::filterBlockWithQuery(query_info.query, block_to_filter, context);

        if (!block_to_filter.rows())
            return {std::make_shared<NullBlockInputStream>(res_block)};

        ColumnPtr & database_column = block_to_filter.getByName("database").column;
        size_t rows = database_column->size();

        /// Add `table` column.
        MutableColumnPtr table_column_mut = ColumnString::create();
        IColumn::Offsets offsets(rows);
        for (size_t i = 0; i < rows; ++i)
        {
            const std::string database_name = (*database_column)[i].get<std::string>();
            const DatabasePtr database = databases.at(database_name);
            offsets[i] = i ? offsets[i - 1] : 0;

            for (auto iterator = database->getIterator(context); iterator->isValid(); iterator->next())
            {
                const String & table_name = iterator->name();
                storages.emplace(std::piecewise_construct,
                    std::forward_as_tuple(database_name, table_name),
                    std::forward_as_tuple(iterator->table()));
                table_column_mut->insert(table_name);
                ++offsets[i];
            }
        }

        database_column = database_column->replicate(offsets);
        block_to_filter.insert(ColumnWithTypeAndName(std::move(table_column_mut), std::make_shared<DataTypeString>(), "table"));
    }

    /// Filter block with `database` and `table` columns.
    VirtualColumnUtils::filterBlockWithQuery(query_info.query, block_to_filter, context);

    if (!block_to_filter.rows())
        return {std::make_shared<NullBlockInputStream>(res_block)};

    ColumnPtr filtered_database_column = block_to_filter.getByName("database").column;
    ColumnPtr filtered_table_column = block_to_filter.getByName("table").column;

    return {std::make_shared<ColumnsBlockInputStream>(
        std::move(columns_mask), std::move(res_block), max_block_size,
        std::move(filtered_database_column), std::move(filtered_table_column), std::move(storages))};
}

}<|MERGE_RESOLUTION|>--- conflicted
+++ resolved
@@ -36,14 +36,11 @@
         { "data_compressed_bytes",      std::make_shared<DataTypeUInt64>() },
         { "data_uncompressed_bytes",    std::make_shared<DataTypeUInt64>() },
         { "marks_bytes",                std::make_shared<DataTypeUInt64>() },
-<<<<<<< HEAD
         { "comment",                    std::make_shared<DataTypeString>() },
-=======
         { "is_in_primary_key", std::make_shared<DataTypeUInt8>() },
         { "is_in_order_key", std::make_shared<DataTypeUInt8>() },
         { "is_in_partition_key", std::make_shared<DataTypeUInt8>() },
         { "is_in_sample_key", std::make_shared<DataTypeUInt8>() },
->>>>>>> b604761a
     }));
 }
 
@@ -88,14 +85,11 @@
 
             NamesAndTypesList columns;
             ColumnDefaults column_defaults;
-<<<<<<< HEAD
             ColumnComments column_comments;
-=======
             Names partition_key_names;
             Names order_key_names;
             Names primary_key_names;
             Names sampling_key_names;
->>>>>>> b604761a
             MergeTreeData::ColumnSizeByName column_sizes;
 
             {
@@ -196,7 +190,6 @@
                 }
 
                 {
-<<<<<<< HEAD
                     const auto it = column_comments.find(column.name);
                     if (it == std::end(column_comments))
                     {
@@ -208,7 +201,9 @@
                         if (columns_mask[src_index++])
                             res_columns[res_index++]->insert(it->second);
                     }
-=======
+                }
+
+                {
                     auto find_in_vector = [&key = column.name](const Names& names)
                     {
                         return std::find(names.cbegin(), names.cend(), key) != names.end();
@@ -222,7 +217,6 @@
                         res_columns[res_index++]->insert(find_in_vector(partition_key_names));
                     if (columns_mask[src_index++])
                         res_columns[res_index++]->insert(find_in_vector(sampling_key_names));
->>>>>>> b604761a
                 }
 
                 ++rows_count;
