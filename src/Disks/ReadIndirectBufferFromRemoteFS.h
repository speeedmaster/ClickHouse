#pragma once

#if !defined(ARCADIA_BUILD)
#include <Common/config.h>
#endif

#include <IO/ReadBufferFromFile.h>
#include <Disks/IDiskRemote.h>
#include <utility>


namespace DB
{

/// Reads data from S3/HDFS using stored paths in metadata.
template <typename T>
class ReadIndirectBufferFromRemoteFS : public ReadBufferFromFileBase
{
public:
<<<<<<< HEAD
    ReadIndirectBufferFromRemoteFS(RemoteMetadata metadata_);
=======
    explicit ReadIndirectBufferFromRemoteFS(IDiskRemote::Metadata metadata_);
>>>>>>> e4d80f53

    off_t seek(off_t offset_, int whence) override;

    off_t getPosition() override { return absolute_position - available(); }

    String getFileName() const override { return metadata.metadata_file_path; }

    virtual std::unique_ptr<T> createReadBuffer(const String & path) = 0;

protected:
    RemoteMetadata metadata;

private:
    std::unique_ptr<T> initialize();

    bool nextAndShiftPosition();

    bool nextImpl() override;

    size_t absolute_position = 0;

    size_t current_buf_idx = 0;

    std::unique_ptr<T> current_buf;
};

}<|MERGE_RESOLUTION|>--- conflicted
+++ resolved
@@ -17,11 +17,7 @@
 class ReadIndirectBufferFromRemoteFS : public ReadBufferFromFileBase
 {
 public:
-<<<<<<< HEAD
-    ReadIndirectBufferFromRemoteFS(RemoteMetadata metadata_);
-=======
-    explicit ReadIndirectBufferFromRemoteFS(IDiskRemote::Metadata metadata_);
->>>>>>> e4d80f53
+    explicit ReadIndirectBufferFromRemoteFS(RemoteMetadata metadata_);
 
     off_t seek(off_t offset_, int whence) override;
 
