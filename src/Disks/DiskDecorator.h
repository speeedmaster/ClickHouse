#pragma once

#include "Disks/IDisk.h"

namespace DB
{

/** Forwards all methods to another disk.
  * Methods can be overridden by descendants.
  */
class DiskDecorator : public IDisk
{
public:
    explicit DiskDecorator(const DiskPtr & delegate_);
    const String & getName() const override;
    ReservationPtr reserve(UInt64 bytes) override;
    ~DiskDecorator() override = default;
    const String & getPath() const override;
    UInt64 getTotalSpace() const override;
    UInt64 getAvailableSpace() const override;
    UInt64 getUnreservedSpace() const override;
    UInt64 getKeepingFreeSpace() const override;
    bool exists(const String & path) const override;
    bool isFile(const String & path) const override;
    bool isDirectory(const String & path) const override;
    size_t getFileSize(const String & path) const override;
    void createDirectory(const String & path) override;
    void createDirectories(const String & path) override;
    void clearDirectory(const String & path) override;
    void moveDirectory(const String & from_path, const String & to_path) override;
    DirectoryIteratorPtr iterateDirectory(const String & path) const override;
    void createFile(const String & path) override;
    void moveFile(const String & from_path, const String & to_path) override;
    void replaceFile(const String & from_path, const String & to_path) override;
    void copy(const String & from_path, const std::shared_ptr<IDisk> & to_disk, const String & to_path) override;
    void copyDirectoryContent(const String & from_dir, const std::shared_ptr<IDisk> & to_disk, const String & to_dir) override;
    void listFiles(const String & path, std::vector<String> & file_names) const override;

    std::unique_ptr<ReadBufferFromFileBase> readFile(
        const String & path,
        const ReadSettings & settings,
        std::optional<size_t> read_hint,
        std::optional<size_t> file_size) const override;

    std::unique_ptr<WriteBufferFromFileBase> writeFile(
        const String & path,
        size_t buf_size,
        WriteMode mode,
        const WriteSettings & settings) override;

    void removeFile(const String & path) override;
    void removeFileIfExists(const String & path) override;
    void removeSharedFileIfExists(const String & path, bool keep_s3) override;

    void removeDirectory(const String & path) override;
    void removeRecursive(const String & path) override;

    void removeSharedFile(const String & path, bool keep_s3) override;
    void removeSharedRecursive(const String & path, bool keep_all_batch_data, const NameSet & file_names_remove_metadata_only) override;
    void removeSharedFiles(const RemoveBatchRequest & files, bool keep_all_batch_data, const NameSet & file_names_remove_metadata_only) override;

    void setLastModified(const String & path, const Poco::Timestamp & timestamp) override;
    time_t getLastChanged(const String & path) const override;
    Poco::Timestamp getLastModified(const String & path) const override;
    void setReadOnly(const String & path) override;
    void createHardLink(const String & src_path, const String & dst_path) override;
    void truncateFile(const String & path, size_t size) override;
    int open(const String & path, mode_t mode) const;
    void close(int fd) const;
    void sync(int fd) const;
    String getUniqueId(const String & path) const override { return delegate->getUniqueId(path); }
    bool checkUniqueId(const String & id) const override { return delegate->checkUniqueId(id); }
    DiskType getType() const override { return delegate->getType(); }
    bool isRemote() const override { return delegate->isRemote(); }
    bool supportZeroCopyReplication() const override { return delegate->supportZeroCopyReplication(); }
    void onFreeze(const String & path) override;
    SyncGuardPtr getDirectorySyncGuard(const String & path) const override;
    void shutdown() override;
    void startup(ContextPtr context) override;
    void applyNewSettings(const Poco::Util::AbstractConfiguration & config, ContextPtr context, const String & config_prefix, const DisksMap & map) override;
<<<<<<< HEAD
    bool isCached() const override { return delegate->isCached(); }
    DiskObjectStoragePtr getObjectStorage(const String &) override;
    const std::unordered_set<String> & getCacheLayersNames() const override { return delegate->getCacheLayersNames(); }
    const String & getCacheBasePath() const override { return delegate->getCacheBasePath(); }
=======
    String getCacheBasePath() const override { return delegate->getCacheBasePath(); }
>>>>>>> 50eb364a
    PathsWithSize getObjectStoragePaths(const String & path) const override { return delegate->getObjectStoragePaths(path); }
    void getRemotePathsRecursive(const String & path, std::vector<LocalPathWithRemotePaths> & paths_map) override { return delegate->getRemotePathsRecursive(path, paths_map); }

    MetadataStoragePtr getMetadataStorage() override { return delegate->getMetadataStorage(); }

    std::unordered_map<String, String> getSerializedMetadata(const std::vector<String> & file_paths) const override { return delegate->getSerializedMetadata(file_paths); }

    UInt32 getRefCount(const String & path) const override { return delegate->getRefCount(path); }

    DiskPtr getWrappedDisk() const override { return delegate; }

    void syncRevision(UInt64 revision) override { delegate->syncRevision(revision); }

    UInt64 getRevision() const override { return delegate->getRevision(); }

protected:
    Executor & getExecutor() override;

    DiskPtr delegate;
};

/// TODO: Current reservation mechanism leaks IDisk abstraction details.
/// This hack is needed to return proper disk pointer (wrapper instead of implementation) from reservation object.
class ReservationDelegate : public IReservation
{
public:
    ReservationDelegate(ReservationPtr delegate_, DiskPtr wrapper_) : delegate(std::move(delegate_)), wrapper(wrapper_) { }
    UInt64 getSize() const override { return delegate->getSize(); }
    UInt64 getUnreservedSpace() const override { return delegate->getUnreservedSpace(); }
    DiskPtr getDisk(size_t) const override { return wrapper; }
    Disks getDisks() const override { return {wrapper}; }
    void update(UInt64 new_size) override { delegate->update(new_size); }

private:
    ReservationPtr delegate;
    DiskPtr wrapper;
};


}<|MERGE_RESOLUTION|>--- conflicted
+++ resolved
@@ -78,14 +78,10 @@
     void shutdown() override;
     void startup(ContextPtr context) override;
     void applyNewSettings(const Poco::Util::AbstractConfiguration & config, ContextPtr context, const String & config_prefix, const DisksMap & map) override;
-<<<<<<< HEAD
     bool isCached() const override { return delegate->isCached(); }
     DiskObjectStoragePtr getObjectStorage(const String &) override;
     const std::unordered_set<String> & getCacheLayersNames() const override { return delegate->getCacheLayersNames(); }
-    const String & getCacheBasePath() const override { return delegate->getCacheBasePath(); }
-=======
     String getCacheBasePath() const override { return delegate->getCacheBasePath(); }
->>>>>>> 50eb364a
     PathsWithSize getObjectStoragePaths(const String & path) const override { return delegate->getObjectStoragePaths(path); }
     void getRemotePathsRecursive(const String & path, std::vector<LocalPathWithRemotePaths> & paths_map) override { return delegate->getRemotePathsRecursive(path, paths_map); }
 
