--- conflicted
+++ resolved
@@ -49,16 +49,13 @@
     void setReadOnly(const String & path) override;
     void createHardLink(const String & src_path, const String & dst_path) override;
     void truncateFile(const String & path, size_t size) override;
-<<<<<<< HEAD
     int open(const String & path, mode_t mode) const override;
     void close(int fd) const override;
     void sync(int fd) const override;
     const String getType() const override { return delegate->getType(); }
     String getUniqueId(const String & path) const override { return delegate->getUniqueId(path); }
     bool checkUniqueId(const String & id) const override { return delegate->checkUniqueId(id); }
-=======
     DiskType::Type getType() const override { return delegate->getType(); }
->>>>>>> 20a3b978
     Executor & getExecutor() override;
     void onFreeze(const String & path) override;
     SyncGuardPtr getDirectorySyncGuard(const String & path) const override;
