--- conflicted
+++ resolved
@@ -22,27 +22,15 @@
     : MergeTreeDataPartWriterOnDisk(data_part_, std::move(data_part_storage_builder_), columns_list_, metadata_snapshot_,
         indices_to_recalc_, marks_file_extension_,
         default_codec_, settings_, index_granularity_)
-<<<<<<< HEAD
     , plain_file(data_part_storage_builder->writeFile(
             MergeTreeDataPartCompact::DATA_FILE_NAME_WITH_EXTENSION,
-            settings.max_compress_block_size))
+            settings.max_compress_block_size,
+            settings_.query_write_settings))
     , plain_hashing(*plain_file)
     , marks_file(data_part_storage_builder->writeFile(
-        MergeTreeDataPartCompact::DATA_FILE_NAME + marks_file_extension_,
-        4096))
-=======
-    , plain_file(data_part->volume->getDisk()->writeFile(
-            part_path + MergeTreeDataPartCompact::DATA_FILE_NAME_WITH_EXTENSION,
-            settings.max_compress_block_size,
-            WriteMode::Rewrite,
+            MergeTreeDataPartCompact::DATA_FILE_NAME + marks_file_extension_,
+            4096,
             settings_.query_write_settings))
-    , plain_hashing(*plain_file)
-    , marks_file(data_part->volume->getDisk()->writeFile(
-        part_path + MergeTreeDataPartCompact::DATA_FILE_NAME + marks_file_extension_,
-        4096,
-        WriteMode::Rewrite,
-        settings_.query_write_settings))
->>>>>>> e0517510
     , marks(*marks_file)
 {
     const auto & storage_columns = metadata_snapshot->getColumns();
