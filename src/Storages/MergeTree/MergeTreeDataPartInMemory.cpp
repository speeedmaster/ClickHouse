#include "MergeTreeDataPartInMemory.h"
#include <Storages/MergeTree/MergeTreeReaderInMemory.h>
#include <Storages/MergeTree/MergedBlockOutputStream.h>
#include <Storages/MergeTree/MergeTreeDataPartWriterInMemory.h>
#include <Storages/MergeTree/IMergeTreeReader.h>
#include <DataTypes/NestedUtils.h>
#include <Interpreters/Context.h>
#include <Poco/Logger.h>
#include <base/logger_useful.h>

namespace DB
{

namespace ErrorCodes
{
    extern const int DIRECTORY_ALREADY_EXISTS;
}


MergeTreeDataPartInMemory::MergeTreeDataPartInMemory(
       MergeTreeData & storage_,
        const String & name_,
        const DataPartStoragePtr & data_part_storage_,
        const IMergeTreeDataPart * parent_part_)
    : IMergeTreeDataPart(storage_, name_, data_part_storage_, Type::IN_MEMORY, parent_part_)
{
    default_codec = CompressionCodecFactory::instance().get("NONE", {});
}

MergeTreeDataPartInMemory::MergeTreeDataPartInMemory(
        const MergeTreeData & storage_,
        const String & name_,
        const MergeTreePartInfo & info_,
        const DataPartStoragePtr & data_part_storage_,
        const IMergeTreeDataPart * parent_part_)
    : IMergeTreeDataPart(storage_, name_, info_, data_part_storage_, Type::IN_MEMORY, parent_part_)
{
    default_codec = CompressionCodecFactory::instance().get("NONE", {});
}

IMergeTreeDataPart::MergeTreeReaderPtr MergeTreeDataPartInMemory::getReader(
    const NamesAndTypesList & columns_to_read,
    const StorageMetadataPtr & metadata_snapshot,
    const MarkRanges & mark_ranges,
    UncompressedCache * /* uncompressed_cache */,
    MarkCache * /* mark_cache */,
    const MergeTreeReaderSettings & reader_settings,
    const ValueSizeMap & /* avg_value_size_hints */,
    const ReadBufferFromFileBase::ProfileCallback & /* profile_callback */) const
{
    auto ptr = std::static_pointer_cast<const MergeTreeDataPartInMemory>(shared_from_this());
    return std::make_unique<MergeTreeReaderInMemory>(
        ptr, columns_to_read, metadata_snapshot, mark_ranges, reader_settings);
}

IMergeTreeDataPart::MergeTreeWriterPtr MergeTreeDataPartInMemory::getWriter(
    DataPartStorageBuilderPtr data_part_storage_builder_,
    const NamesAndTypesList & columns_list,
    const StorageMetadataPtr & metadata_snapshot,
    const std::vector<MergeTreeIndexPtr> & /* indices_to_recalc */,
    const CompressionCodecPtr & /* default_codec */,
    const MergeTreeWriterSettings & writer_settings,
    const MergeTreeIndexGranularity & /* computed_index_granularity */) const
{
    data_part_storage_builder = data_part_storage_builder_;
    auto ptr = std::static_pointer_cast<const MergeTreeDataPartInMemory>(shared_from_this());
    return std::make_unique<MergeTreeDataPartWriterInMemory>(
        ptr, columns_list, metadata_snapshot, writer_settings);
}

DataPartStoragePtr MergeTreeDataPartInMemory::flushToDisk(const String & new_relative_path, const StorageMetadataPtr & metadata_snapshot) const
{
    auto current_full_path = data_part_storage_builder->getFullPath();
    data_part_storage_builder->setRelativePath(new_relative_path);

    auto new_type = storage.choosePartTypeOnDisk(block.bytes(), rows_count);
    auto new_data_part_storage = data_part_storage_builder->getStorage();
    auto new_data_part = storage.createPart(name, new_type, info, new_data_part_storage);

    new_data_part->uuid = uuid;
    new_data_part->setColumns(columns);
    new_data_part->partition.value = partition.value;
    new_data_part->minmax_idx = minmax_idx;

    if (data_part_storage_builder->exists())
    {
        throw Exception(
            ErrorCodes::DIRECTORY_ALREADY_EXISTS,
            "Could not flush part {}. Part in {} already exists",
            quoteString(current_full_path),
            data_part_storage_builder->getFullPath());
    }

    data_part_storage_builder->createDirectories();

    auto compression_codec = storage.getContext()->chooseCompressionCodec(0, 0);
    auto indices = MergeTreeIndexFactory::instance().getMany(metadata_snapshot->getSecondaryIndices());
<<<<<<< HEAD
    MergedBlockOutputStream out(new_data_part, data_part_storage_builder, metadata_snapshot, columns, indices, compression_codec);
=======
    MergedBlockOutputStream out(new_data_part, metadata_snapshot, columns, indices, compression_codec, NO_TRANSACTION_PTR);
>>>>>>> e0517510
    out.write(block);
    const auto & projections = metadata_snapshot->getProjections();
    for (const auto & [projection_name, projection] : projection_parts)
    {
        if (projections.has(projection_name))
        {
            auto projection_part_storage_builder = data_part_storage_builder->getProjection(projection_name + ".proj");
            if (projection_part_storage_builder->exists())
            {
                throw Exception(
                    ErrorCodes::DIRECTORY_ALREADY_EXISTS,
                    "Could not flush projection part {}. Projection part in {} already exists",
                    projection_name,
                    projection_part_storage_builder->getFullPath());
            }

            auto projection_part = asInMemoryPart(projection);
            auto projection_type = storage.choosePartTypeOnDisk(projection_part->block.bytes(), rows_count);
            MergeTreePartInfo projection_info("all", 0, 0, 0);
            auto projection_data_part
                = storage.createPart(projection_name, projection_type, projection_info, projection_part_storage_builder->getStorage(), parent_part);
            projection_data_part->is_temp = false; // clean up will be done on parent part
            projection_data_part->setColumns(projection->getColumns());

            projection_part_storage_builder->createDirectories();
            const auto & desc = projections.get(name);
            auto projection_compression_codec = storage.getContext()->chooseCompressionCodec(0, 0);
            auto projection_indices = MergeTreeIndexFactory::instance().getMany(desc.metadata->getSecondaryIndices());
            MergedBlockOutputStream projection_out(
<<<<<<< HEAD
                projection_data_part, projection_part_storage_builder, desc.metadata, projection_part->columns, projection_indices,
                projection_compression_codec);
=======
                projection_data_part, desc.metadata, projection_part->columns, projection_indices,
                projection_compression_codec, NO_TRANSACTION_PTR);
>>>>>>> e0517510

            projection_out.write(projection_part->block);
            projection_out.finalizePart(projection_data_part, false);
            new_data_part->addProjectionPart(projection_name, std::move(projection_data_part));
        }
    }

    out.finalizePart(new_data_part, false);
    return new_data_part_storage;
}

void MergeTreeDataPartInMemory::makeCloneInDetached(const String & prefix, const StorageMetadataPtr & metadata_snapshot) const
{
    String detached_path = getRelativePathForDetachedPart(prefix);
    flushToDisk(detached_path, metadata_snapshot);
}

void MergeTreeDataPartInMemory::renameTo(const String & new_relative_path, bool /* remove_new_dir_if_exists */) const
{
    data_part_storage->setRelativePath(new_relative_path);

    if (data_part_storage_builder)
        data_part_storage_builder->setRelativePath(new_relative_path);
}

void MergeTreeDataPartInMemory::calculateEachColumnSizes(ColumnSizeByName & each_columns_size, ColumnSize & total_size) const
{
    auto it = checksums.files.find("data.bin");
    if (it != checksums.files.end())
        total_size.data_uncompressed += it->second.uncompressed_size;

    for (const auto & column : columns)
        each_columns_size[column.name].data_uncompressed += block.getByName(column.name).column->byteSize();
}

IMergeTreeDataPart::Checksum MergeTreeDataPartInMemory::calculateBlockChecksum() const
{
    SipHash hash;
    IMergeTreeDataPart::Checksum checksum;
    for (const auto & column : block)
        column.column->updateHashFast(hash);

    checksum.uncompressed_size = block.bytes();
    hash.get128(checksum.uncompressed_hash);
    return checksum;
}

DataPartInMemoryPtr asInMemoryPart(const MergeTreeDataPartPtr & part)
{
    return std::dynamic_pointer_cast<const MergeTreeDataPartInMemory>(part);
}
}<|MERGE_RESOLUTION|>--- conflicted
+++ resolved
@@ -95,11 +95,7 @@
 
     auto compression_codec = storage.getContext()->chooseCompressionCodec(0, 0);
     auto indices = MergeTreeIndexFactory::instance().getMany(metadata_snapshot->getSecondaryIndices());
-<<<<<<< HEAD
-    MergedBlockOutputStream out(new_data_part, data_part_storage_builder, metadata_snapshot, columns, indices, compression_codec);
-=======
-    MergedBlockOutputStream out(new_data_part, metadata_snapshot, columns, indices, compression_codec, NO_TRANSACTION_PTR);
->>>>>>> e0517510
+    MergedBlockOutputStream out(new_data_part, data_part_storage_builder, metadata_snapshot, columns, indices, compression_codec, NO_TRANSACTION_PTR);
     out.write(block);
     const auto & projections = metadata_snapshot->getProjections();
     for (const auto & [projection_name, projection] : projection_parts)
@@ -129,13 +125,8 @@
             auto projection_compression_codec = storage.getContext()->chooseCompressionCodec(0, 0);
             auto projection_indices = MergeTreeIndexFactory::instance().getMany(desc.metadata->getSecondaryIndices());
             MergedBlockOutputStream projection_out(
-<<<<<<< HEAD
                 projection_data_part, projection_part_storage_builder, desc.metadata, projection_part->columns, projection_indices,
-                projection_compression_codec);
-=======
-                projection_data_part, desc.metadata, projection_part->columns, projection_indices,
                 projection_compression_codec, NO_TRANSACTION_PTR);
->>>>>>> e0517510
 
             projection_out.write(projection_part->block);
             projection_out.finalizePart(projection_data_part, false);
