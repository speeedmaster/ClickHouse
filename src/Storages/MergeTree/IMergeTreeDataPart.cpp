#include "IMergeTreeDataPart.h"

#include <optional>
#include <boost/algorithm/string/join.hpp>
#include <string_view>
#include <Core/Defines.h>
#include <IO/HashingWriteBuffer.h>
#include <IO/HashingReadBuffer.h>
#include <IO/ReadBufferFromString.h>
#include <IO/ReadHelpers.h>
#include <IO/WriteHelpers.h>
#include <Storages/MergeTree/MergeTreeData.h>
#include <Storages/MergeTree/localBackup.h>
#include <Storages/MergeTree/checkDataPart.h>
#include <Storages/StorageReplicatedMergeTree.h>
#include <Storages/MergeTree/PartMetadataManagerOrdinary.h>
#include <Storages/MergeTree/PartMetadataManagerWithCache.h>
#include <Common/StringUtils/StringUtils.h>
#include <Common/escapeForFileName.h>
#include <Common/CurrentMetrics.h>
#include <Common/FieldVisitorsAccurateComparison.h>
#include <Common/MemoryTrackerBlockerInThread.h>
#include <base/JSON.h>
#include <Common/logger_useful.h>
#include <Compression/getCompressionCodecForFile.h>
#include <Parsers/parseQuery.h>
#include <Parsers/queryToString.h>
#include <Parsers/ExpressionElementParsers.h>
#include <DataTypes/NestedUtils.h>
#include <DataTypes/DataTypeAggregateFunction.h>
#include <Interpreters/MergeTreeTransaction.h>
#include <Interpreters/TransactionLog.h>


namespace CurrentMetrics
{
    extern const Metric PartsTemporary;
    extern const Metric PartsPreCommitted;
    extern const Metric PartsCommitted;
    extern const Metric PartsPreActive;
    extern const Metric PartsActive;
    extern const Metric PartsOutdated;
    extern const Metric PartsDeleting;
    extern const Metric PartsDeleteOnDestroy;

    extern const Metric PartsWide;
    extern const Metric PartsCompact;
    extern const Metric PartsInMemory;
}

namespace DB
{

namespace ErrorCodes
{
    extern const int CANNOT_READ_ALL_DATA;
    extern const int LOGICAL_ERROR;
    extern const int NO_FILE_IN_DATA_PART;
    extern const int EXPECTED_END_OF_FILE;
    extern const int CORRUPTED_DATA;
    extern const int NOT_FOUND_EXPECTED_DATA_PART;
    extern const int BAD_SIZE_OF_FILE_IN_DATA_PART;
    extern const int BAD_TTL_FILE;
    extern const int NOT_IMPLEMENTED;
}

void IMergeTreeDataPart::MinMaxIndex::load(const MergeTreeData & data, const PartMetadataManagerPtr & manager)
{
    auto metadata_snapshot = data.getInMemoryMetadataPtr();
    const auto & partition_key = metadata_snapshot->getPartitionKey();

    auto minmax_column_names = data.getMinMaxColumnsNames(partition_key);
    auto minmax_column_types = data.getMinMaxColumnsTypes(partition_key);
    size_t minmax_idx_size = minmax_column_types.size();

    hyperrectangle.reserve(minmax_idx_size);
    for (size_t i = 0; i < minmax_idx_size; ++i)
    {
        String file_name = "minmax_" + escapeForFileName(minmax_column_names[i]) + ".idx";
        auto file = manager->read(file_name);
        auto serialization = minmax_column_types[i]->getDefaultSerialization();

        Field min_val;
        serialization->deserializeBinary(min_val, *file);
        Field max_val;
        serialization->deserializeBinary(max_val, *file);

        // NULL_LAST
        if (min_val.isNull())
            min_val = POSITIVE_INFINITY;
        if (max_val.isNull())
            max_val = POSITIVE_INFINITY;

        hyperrectangle.emplace_back(min_val, true, max_val, true);
    }
    initialized = true;
}

IMergeTreeDataPart::MinMaxIndex::WrittenFiles IMergeTreeDataPart::MinMaxIndex::store(
    const MergeTreeData & data, const DataPartStorageBuilderPtr & data_part_storage_builder, Checksums & out_checksums) const
{
    auto metadata_snapshot = data.getInMemoryMetadataPtr();
    const auto & partition_key = metadata_snapshot->getPartitionKey();

    auto minmax_column_names = data.getMinMaxColumnsNames(partition_key);
    auto minmax_column_types = data.getMinMaxColumnsTypes(partition_key);

    return store(minmax_column_names, minmax_column_types, data_part_storage_builder, out_checksums);
}

IMergeTreeDataPart::MinMaxIndex::WrittenFiles IMergeTreeDataPart::MinMaxIndex::store(
    const Names & column_names,
    const DataTypes & data_types,
    const DataPartStorageBuilderPtr & data_part_storage_builder,
    Checksums & out_checksums) const
{
    if (!initialized)
        throw Exception(
            ErrorCodes::LOGICAL_ERROR,
            "Attempt to store uninitialized MinMax index for part {}. This is a bug",
            data_part_storage_builder->getFullPath());

    WrittenFiles written_files;

    for (size_t i = 0; i < column_names.size(); ++i)
    {
        String file_name = "minmax_" + escapeForFileName(column_names[i]) + ".idx";
        auto serialization = data_types.at(i)->getDefaultSerialization();

        auto out = data_part_storage_builder->writeFile(file_name, DBMS_DEFAULT_BUFFER_SIZE, {});
        HashingWriteBuffer out_hashing(*out);
        serialization->serializeBinary(hyperrectangle[i].left, out_hashing);
        serialization->serializeBinary(hyperrectangle[i].right, out_hashing);
        out_hashing.next();
        out_checksums.files[file_name].file_size = out_hashing.count();
        out_checksums.files[file_name].file_hash = out_hashing.getHash();
        out->preFinalize();
        written_files.emplace_back(std::move(out));
    }

    return written_files;
}

void IMergeTreeDataPart::MinMaxIndex::update(const Block & block, const Names & column_names)
{
    if (!initialized)
        hyperrectangle.reserve(column_names.size());

    for (size_t i = 0; i < column_names.size(); ++i)
    {
        FieldRef min_value;
        FieldRef max_value;
        const ColumnWithTypeAndName & column = block.getByName(column_names[i]);
        if (const auto * column_nullable = typeid_cast<const ColumnNullable *>(column.column.get()))
            column_nullable->getExtremesNullLast(min_value, max_value);
        else
            column.column->getExtremes(min_value, max_value);

        if (!initialized)
            hyperrectangle.emplace_back(min_value, true, max_value, true);
        else
        {
            hyperrectangle[i].left
                = applyVisitor(FieldVisitorAccurateLess(), hyperrectangle[i].left, min_value) ? hyperrectangle[i].left : min_value;
            hyperrectangle[i].right
                = applyVisitor(FieldVisitorAccurateLess(), hyperrectangle[i].right, max_value) ? max_value : hyperrectangle[i].right;
        }
    }

    initialized = true;
}

void IMergeTreeDataPart::MinMaxIndex::merge(const MinMaxIndex & other)
{
    if (!other.initialized)
        return;

    if (!initialized)
    {
        hyperrectangle = other.hyperrectangle;
        initialized = true;
    }
    else
    {
        for (size_t i = 0; i < hyperrectangle.size(); ++i)
        {
            hyperrectangle[i].left = std::min(hyperrectangle[i].left, other.hyperrectangle[i].left);
            hyperrectangle[i].right = std::max(hyperrectangle[i].right, other.hyperrectangle[i].right);
        }
    }
}

void IMergeTreeDataPart::MinMaxIndex::appendFiles(const MergeTreeData & data, Strings & files)
{
    auto metadata_snapshot = data.getInMemoryMetadataPtr();
    const auto & partition_key = metadata_snapshot->getPartitionKey();
    auto minmax_column_names = data.getMinMaxColumnsNames(partition_key);
    size_t minmax_idx_size = minmax_column_names.size();
    for (size_t i = 0; i < minmax_idx_size; ++i)
    {
        String file_name = "minmax_" + escapeForFileName(minmax_column_names[i]) + ".idx";
        files.push_back(file_name);
    }
}


static void incrementStateMetric(IMergeTreeDataPart::State state)
{
    switch (state)
    {
        case IMergeTreeDataPart::State::Temporary:
            CurrentMetrics::add(CurrentMetrics::PartsTemporary);
            return;
        case IMergeTreeDataPart::State::PreActive:
            CurrentMetrics::add(CurrentMetrics::PartsPreActive);
            CurrentMetrics::add(CurrentMetrics::PartsPreCommitted);
            return;
        case IMergeTreeDataPart::State::Active:
            CurrentMetrics::add(CurrentMetrics::PartsActive);
            CurrentMetrics::add(CurrentMetrics::PartsCommitted);
            return;
        case IMergeTreeDataPart::State::Outdated:
            CurrentMetrics::add(CurrentMetrics::PartsOutdated);
            return;
        case IMergeTreeDataPart::State::Deleting:
            CurrentMetrics::add(CurrentMetrics::PartsDeleting);
            return;
        case IMergeTreeDataPart::State::DeleteOnDestroy:
            CurrentMetrics::add(CurrentMetrics::PartsDeleteOnDestroy);
            return;
    }
}

static void decrementStateMetric(IMergeTreeDataPart::State state)
{
    switch (state)
    {
        case IMergeTreeDataPart::State::Temporary:
            CurrentMetrics::sub(CurrentMetrics::PartsTemporary);
            return;
        case IMergeTreeDataPart::State::PreActive:
            CurrentMetrics::sub(CurrentMetrics::PartsPreActive);
            CurrentMetrics::sub(CurrentMetrics::PartsPreCommitted);
            return;
        case IMergeTreeDataPart::State::Active:
            CurrentMetrics::sub(CurrentMetrics::PartsActive);
            CurrentMetrics::sub(CurrentMetrics::PartsCommitted);
            return;
        case IMergeTreeDataPart::State::Outdated:
            CurrentMetrics::sub(CurrentMetrics::PartsOutdated);
            return;
        case IMergeTreeDataPart::State::Deleting:
            CurrentMetrics::sub(CurrentMetrics::PartsDeleting);
            return;
        case IMergeTreeDataPart::State::DeleteOnDestroy:
            CurrentMetrics::sub(CurrentMetrics::PartsDeleteOnDestroy);
            return;
    }
}

static void incrementTypeMetric(MergeTreeDataPartType type)
{
    switch (type.getValue())
    {
        case MergeTreeDataPartType::Wide:
            CurrentMetrics::add(CurrentMetrics::PartsWide);
            return;
        case MergeTreeDataPartType::Compact:
            CurrentMetrics::add(CurrentMetrics::PartsCompact);
            return;
        case MergeTreeDataPartType::InMemory:
            CurrentMetrics::add(CurrentMetrics::PartsInMemory);
            return;
        case MergeTreeDataPartType::Unknown:
            return;
    }
}

static void decrementTypeMetric(MergeTreeDataPartType type)
{
    switch (type.getValue())
    {
        case MergeTreeDataPartType::Wide:
            CurrentMetrics::sub(CurrentMetrics::PartsWide);
            return;
        case MergeTreeDataPartType::Compact:
            CurrentMetrics::sub(CurrentMetrics::PartsCompact);
            return;
        case MergeTreeDataPartType::InMemory:
            CurrentMetrics::sub(CurrentMetrics::PartsInMemory);
            return;
        case MergeTreeDataPartType::Unknown:
            return;
    }
}


IMergeTreeDataPart::IMergeTreeDataPart(
    const MergeTreeData & storage_,
    const String & name_,
    const DataPartStoragePtr & data_part_storage_,
    Type part_type_,
    const IMergeTreeDataPart * parent_part_)
    : storage(storage_)
    , name(name_)
    , info(MergeTreePartInfo::fromPartName(name_, storage.format_version))
    , data_part_storage(parent_part_ ? parent_part_->data_part_storage : data_part_storage_)
    , index_granularity_info(storage_, part_type_)
    , part_type(part_type_)
    , parent_part(parent_part_)
    , use_metadata_cache(storage.use_metadata_cache)
{
    if (parent_part)
        state = State::Active;
    incrementStateMetric(state);
    incrementTypeMetric(part_type);

    minmax_idx = std::make_shared<MinMaxIndex>();

    initializePartMetadataManager();
}

IMergeTreeDataPart::IMergeTreeDataPart(
    const MergeTreeData & storage_,
    const String & name_,
    const MergeTreePartInfo & info_,
    const DataPartStoragePtr & data_part_storage_,
    Type part_type_,
    const IMergeTreeDataPart * parent_part_)
    : storage(storage_)
    , name(name_)
    , info(info_)
    , data_part_storage(data_part_storage_)
    , index_granularity_info(storage_, part_type_)
    , part_type(part_type_)
    , parent_part(parent_part_)
    , use_metadata_cache(storage.use_metadata_cache)
{
    if (parent_part)
        state = State::Active;
    incrementStateMetric(state);
    incrementTypeMetric(part_type);

    minmax_idx = std::make_shared<MinMaxIndex>();

    initializePartMetadataManager();
}

IMergeTreeDataPart::~IMergeTreeDataPart()
{
    decrementStateMetric(state);
    decrementTypeMetric(part_type);
}


String IMergeTreeDataPart::getNewName(const MergeTreePartInfo & new_part_info) const
{
    if (storage.format_version < MERGE_TREE_DATA_MIN_FORMAT_VERSION_WITH_CUSTOM_PARTITIONING)
    {
        /// NOTE: getting min and max dates from the part name (instead of part data) because we want
        /// the merged part name be determined only by source part names.
        /// It is simpler this way when the real min and max dates for the block range can change
        /// (e.g. after an ALTER DELETE command).
        DayNum min_date;
        DayNum max_date;
        MergeTreePartInfo::parseMinMaxDatesFromPartName(name, min_date, max_date);
        return new_part_info.getPartNameV0(min_date, max_date);
    }
    else
        return new_part_info.getPartName();
}

std::optional<size_t> IMergeTreeDataPart::getColumnPosition(const String & column_name) const
{
    auto it = column_name_to_position.find(column_name);
    if (it == column_name_to_position.end())
        return {};
    return it->second;
}


void IMergeTreeDataPart::setState(IMergeTreeDataPart::State new_state) const
{
    decrementStateMetric(state);
    state = new_state;
    incrementStateMetric(state);
}

IMergeTreeDataPart::State IMergeTreeDataPart::getState() const
{
    return state;
}


std::pair<DayNum, DayNum> IMergeTreeDataPart::getMinMaxDate() const
{
    if (storage.minmax_idx_date_column_pos != -1 && minmax_idx->initialized)
    {
        const auto & hyperrectangle = minmax_idx->hyperrectangle[storage.minmax_idx_date_column_pos];
        return {DayNum(hyperrectangle.left.get<UInt64>()), DayNum(hyperrectangle.right.get<UInt64>())};
    }
    else
        return {};
}

std::pair<time_t, time_t> IMergeTreeDataPart::getMinMaxTime() const
{
    if (storage.minmax_idx_time_column_pos != -1 && minmax_idx->initialized)
    {
        const auto & hyperrectangle = minmax_idx->hyperrectangle[storage.minmax_idx_time_column_pos];

        /// The case of DateTime
        if (hyperrectangle.left.getType() == Field::Types::UInt64)
        {
            assert(hyperrectangle.right.getType() == Field::Types::UInt64);
            return {hyperrectangle.left.get<UInt64>(), hyperrectangle.right.get<UInt64>()};
        }
        /// The case of DateTime64
        else if (hyperrectangle.left.getType() == Field::Types::Decimal64)
        {
            assert(hyperrectangle.right.getType() == Field::Types::Decimal64);

            auto left = hyperrectangle.left.get<DecimalField<Decimal64>>();
            auto right = hyperrectangle.right.get<DecimalField<Decimal64>>();

            assert(left.getScale() == right.getScale());

            return { left.getValue() / left.getScaleMultiplier(), right.getValue() / right.getScaleMultiplier() };
        }
        else
            throw Exception(ErrorCodes::LOGICAL_ERROR, "Part minmax index by time is neither DateTime or DateTime64");
    }
    else
        return {};
}


void IMergeTreeDataPart::setColumns(const NamesAndTypesList & new_columns)
{
    columns = new_columns;

    column_name_to_position.clear();
    column_name_to_position.reserve(new_columns.size());
    size_t pos = 0;

    for (const auto & column : columns)
        column_name_to_position.emplace(column.name, pos++);
}

void IMergeTreeDataPart::setSerializationInfos(const SerializationInfoByName & new_infos)
{
    serialization_infos = new_infos;
}

SerializationPtr IMergeTreeDataPart::getSerialization(const NameAndTypePair & column) const
{
    auto it = serialization_infos.find(column.getNameInStorage());
    return it == serialization_infos.end()
        ? IDataType::getSerialization(column)
        : IDataType::getSerialization(column, *it->second);
}

void IMergeTreeDataPart::removeIfNeeded()
{
    assert(assertHasValidVersionMetadata());
    if (!is_temp && state != State::DeleteOnDestroy)
        return;

    try
    {
        auto path = data_part_storage->getRelativePath();

        if (!data_part_storage->exists()) // path
            return;

        if (is_temp)
        {
            String file_name = fileName(data_part_storage->getPartDirectory());

            if (file_name.empty())
                throw Exception(ErrorCodes::LOGICAL_ERROR, "relative_path {} of part {} is invalid or not set", data_part_storage->getPartDirectory(), name);

            if (!startsWith(file_name, "tmp") && !endsWith(file_name, ".tmp_proj"))
            {
                LOG_ERROR(
                    storage.log,
                    "~DataPart() should remove part {} but its name doesn't start with \"tmp\" or end with \".tmp_proj\". Too "
                    "suspicious, keeping the part.",
                    path);
                return;
            }
        }

        remove();

        if (state == State::DeleteOnDestroy)
        {
            LOG_TRACE(storage.log, "Removed part from old location {}", path);
        }
    }
    catch (...)
    {
        /// FIXME If part it temporary, then directory will not be removed for 1 day (temporary_directories_lifetime).
        /// If it's tmp_merge_<part_name> or tmp_fetch_<part_name>,
        /// then all future attempts to execute part producing operation will fail with "directory already exists".
        /// Seems like it's especially important for remote disks, because removal may fail due to network issues.
        tryLogCurrentException(__PRETTY_FUNCTION__);
        assert(!is_temp);
        assert(state != State::DeleteOnDestroy);
        assert(state != State::Temporary);
    }
}


UInt64 IMergeTreeDataPart::getIndexSizeInBytes() const
{
    UInt64 res = 0;
    for (const ColumnPtr & column : index)
        res += column->byteSize();
    return res;
}

UInt64 IMergeTreeDataPart::getIndexSizeInAllocatedBytes() const
{
    UInt64 res = 0;
    for (const ColumnPtr & column : index)
        res += column->allocatedBytes();
    return res;
}

void IMergeTreeDataPart::assertState(const std::initializer_list<IMergeTreeDataPart::State> & affordable_states) const
{
    if (!checkState(affordable_states))
    {
        String states_str;
        for (auto affordable_state : affordable_states)
        {
            states_str += stateString(affordable_state);
            states_str += ' ';
        }

        throw Exception("Unexpected state of part " + getNameWithState() + ". Expected: " + states_str, ErrorCodes::NOT_FOUND_EXPECTED_DATA_PART);
    }
}

void IMergeTreeDataPart::assertOnDisk() const
{
    if (!isStoredOnDisk())
        throw Exception("Data part '" + name + "' with type '"
            + getType().toString() + "' is not stored on disk", ErrorCodes::LOGICAL_ERROR);
}


UInt64 IMergeTreeDataPart::getMarksCount() const
{
    return index_granularity.getMarksCount();
}

size_t IMergeTreeDataPart::getFileSizeOrZero(const String & file_name) const
{
    auto checksum = checksums.files.find(file_name);
    if (checksum == checksums.files.end())
        return 0;
    return checksum->second.file_size;
}

String IMergeTreeDataPart::getColumnNameWithMinimumCompressedSize(
    const StorageSnapshotPtr & storage_snapshot, bool with_subcolumns) const
{
    auto options = GetColumnsOptions(GetColumnsOptions::AllPhysical).withExtendedObjects();
    if (with_subcolumns)
        options.withSubcolumns();

    auto storage_columns = storage_snapshot->getColumns(options);
    MergeTreeData::AlterConversions alter_conversions;
    if (!parent_part)
        alter_conversions = storage.getAlterConversionsForPart(shared_from_this());

    std::optional<std::string> minimum_size_column;
    UInt64 minimum_size = std::numeric_limits<UInt64>::max();

    for (const auto & column : storage_columns)
    {
        auto column_name = column.name;
        auto column_type = column.type;
        if (alter_conversions.isColumnRenamed(column.name))
            column_name = alter_conversions.getColumnOldName(column.name);

        if (!hasColumnFiles(column))
            continue;

        const auto size = getColumnSize(column_name).data_compressed;
        if (size < minimum_size)
        {
            minimum_size = size;
            minimum_size_column = column_name;
        }
    }

    if (!minimum_size_column)
        throw Exception("Could not find a column of minimum size in MergeTree, part " + data_part_storage->getFullPath(), ErrorCodes::LOGICAL_ERROR);

    return *minimum_size_column;
}

// String IMergeTreeDataPart::getFullPath() const
// {
//     if (relative_path.empty())
//         throw Exception("Part relative_path cannot be empty. It's bug.", ErrorCodes::LOGICAL_ERROR);

//     return fs::path(storage.getFullPathOnDisk(volume->getDisk())) / (parent_part ? parent_part->relative_path : "") / relative_path / "";
// }

// String IMergeTreeDataPart::getRelativePath() const
// {
//     if (relative_path.empty())
//         throw Exception("Part relative_path cannot be empty. It's bug.", ErrorCodes::LOGICAL_ERROR);

//     return fs::path(storage.relative_data_path) / (parent_part ? parent_part->relative_path : "") / relative_path / "";
// }

void IMergeTreeDataPart::loadColumnsChecksumsIndexes(bool require_columns_checksums, bool check_consistency)
{
    assertOnDisk();

    /// Memory should not be limited during ATTACH TABLE query.
    /// This is already true at the server startup but must be also ensured for manual table ATTACH.
    /// Motivation: memory for index is shared between queries - not belong to the query itself.
    MemoryTrackerBlockerInThread temporarily_disable_memory_tracker(VariableContext::Global);

    try
    {
        loadUUID();
        loadColumns(require_columns_checksums);
        loadChecksums(require_columns_checksums);
        loadIndexGranularity();
        calculateColumnsAndSecondaryIndicesSizesOnDisk();
        loadIndex(); /// Must be called after loadIndexGranularity as it uses the value of `index_granularity`
        loadRowsCount(); /// Must be called after loadIndexGranularity() as it uses the value of `index_granularity`.
        loadPartitionAndMinMaxIndex();
        if (!parent_part)
        {
            loadTTLInfos();
            loadProjections(require_columns_checksums, check_consistency);
        }

        if (check_consistency)
            checkConsistency(require_columns_checksums);

        loadDefaultCompressionCodec();
    }
    catch (...)
    {
        // There could be conditions that data part to be loaded is broken, but some of meta infos are already written
        // into meta data before exception, need to clean them all.
        metadata_manager->deleteAll(/*include_projection*/ true);
        metadata_manager->assertAllDeleted(/*include_projection*/ true);
        throw;
    }
}

void IMergeTreeDataPart::appendFilesOfColumnsChecksumsIndexes(Strings & files, bool include_projection) const
{
    if (isStoredOnDisk())
    {
        appendFilesOfUUID(files);
        appendFilesOfColumns(files);
        appendFilesOfChecksums(files);
        appendFilesOfIndexGranularity(files);
        appendFilesOfIndex(files);
        appendFilesOfRowsCount(files);
        appendFilesOfPartitionAndMinMaxIndex(files);
        appendFilesOfTTLInfos(files);
        appendFilesOfDefaultCompressionCodec(files);
    }

    if (!parent_part && include_projection)
    {
        for (const auto & [projection_name, projection_part] : projection_parts)
        {
            Strings projection_files;
            projection_part->appendFilesOfColumnsChecksumsIndexes(projection_files, true);
            for (const auto & projection_file : projection_files)
                files.push_back(fs::path(projection_part->name + ".proj") / projection_file);
        }
    }
}

void IMergeTreeDataPart::loadProjections(bool require_columns_checksums, bool check_consistency)
{
    auto metadata_snapshot = storage.getInMemoryMetadataPtr();
    for (const auto & projection : metadata_snapshot->projections)
    {
        String path = /*getRelativePath() + */ projection.name + ".proj";
        if (data_part_storage->exists(path))
        {
            auto projection_part_storage = data_part_storage->getProjection(projection.name + ".proj");
            auto part = storage.createPart(projection.name, {"all", 0, 0, 0}, projection_part_storage, this);
            part->loadColumnsChecksumsIndexes(require_columns_checksums, check_consistency);
            projection_parts.emplace(projection.name, std::move(part));
        }
    }
}

void IMergeTreeDataPart::loadIndexGranularity()
{
    throw Exception("Method 'loadIndexGranularity' is not implemented for part with type " + getType().toString(), ErrorCodes::NOT_IMPLEMENTED);
}

/// Currently we don't cache mark files of part, because cache other meta files is enough to speed up loading.
void IMergeTreeDataPart::appendFilesOfIndexGranularity(Strings & /* files */) const
{
}

void IMergeTreeDataPart::loadIndex()
{
    /// It can be empty in case of mutations
    if (!index_granularity.isInitialized())
        throw Exception("Index granularity is not loaded before index loading", ErrorCodes::LOGICAL_ERROR);

    auto metadata_snapshot = storage.getInMemoryMetadataPtr();
    if (parent_part)
        metadata_snapshot = metadata_snapshot->projections.get(name).metadata;
    const auto & primary_key = metadata_snapshot->getPrimaryKey();
    size_t key_size = primary_key.column_names.size();

    if (key_size)
    {
        MutableColumns loaded_index;
        loaded_index.resize(key_size);

        for (size_t i = 0; i < key_size; ++i)
        {
            loaded_index[i] = primary_key.data_types[i]->createColumn();
            loaded_index[i]->reserve(index_granularity.getMarksCount());
        }

        String index_name = "primary.idx";
        String index_path = fs::path(data_part_storage->getRelativePath()) / index_name;
        auto index_file = metadata_manager->read(index_name);
        size_t marks_count = index_granularity.getMarksCount();

        Serializations key_serializations(key_size);
        for (size_t j = 0; j < key_size; ++j)
            key_serializations[j] = primary_key.data_types[j]->getDefaultSerialization();

        for (size_t i = 0; i < marks_count; ++i) //-V756
            for (size_t j = 0; j < key_size; ++j)
                key_serializations[j]->deserializeBinary(*loaded_index[j], *index_file);

        for (size_t i = 0; i < key_size; ++i)
        {
            loaded_index[i]->protect();
            if (loaded_index[i]->size() != marks_count)
                throw Exception("Cannot read all data from index file " + index_path
                    + "(expected size: " + toString(marks_count) + ", read: " + toString(loaded_index[i]->size()) + ")",
                    ErrorCodes::CANNOT_READ_ALL_DATA);
        }

        if (!index_file->eof())
            throw Exception("Index file " + index_path + " is unexpectedly long", ErrorCodes::EXPECTED_END_OF_FILE);

        index.assign(std::make_move_iterator(loaded_index.begin()), std::make_move_iterator(loaded_index.end()));
    }
}

void IMergeTreeDataPart::appendFilesOfIndex(Strings & files) const
{
    auto metadata_snapshot = storage.getInMemoryMetadataPtr();
    if (parent_part)
        metadata_snapshot = metadata_snapshot->projections.has(name) ? metadata_snapshot->projections.get(name).metadata : nullptr;

    if (!metadata_snapshot)
        return;

    if (metadata_snapshot->hasPrimaryKey())
        files.push_back("primary.idx");
}

NameSet IMergeTreeDataPart::getFileNamesWithoutChecksums() const
{
    if (!isStoredOnDisk())
        return {};

    NameSet result = {"checksums.txt", "columns.txt"};

    if (data_part_storage->exists(DEFAULT_COMPRESSION_CODEC_FILE_NAME))
        result.emplace(DEFAULT_COMPRESSION_CODEC_FILE_NAME);

    if (data_part_storage->exists(TXN_VERSION_METADATA_FILE_NAME))
        result.emplace(TXN_VERSION_METADATA_FILE_NAME);

    return result;
}

void IMergeTreeDataPart::loadDefaultCompressionCodec()
{
    /// In memory parts doesn't have any compression
    if (!isStoredOnDisk())
    {
        default_codec = CompressionCodecFactory::instance().get("NONE", {});
        return;
    }

    String path = fs::path(data_part_storage->getRelativePath()) / DEFAULT_COMPRESSION_CODEC_FILE_NAME;
    bool exists = metadata_manager->exists(DEFAULT_COMPRESSION_CODEC_FILE_NAME);
    if (!exists)
    {
        default_codec = detectDefaultCompressionCodec();
    }
    else
    {
        auto file_buf = metadata_manager->read(DEFAULT_COMPRESSION_CODEC_FILE_NAME);
        String codec_line;
        readEscapedStringUntilEOL(codec_line, *file_buf);

        ReadBufferFromString buf(codec_line);

        if (!checkString("CODEC", buf))
        {
            LOG_WARNING(
                storage.log,
                "Cannot parse default codec for part {} from file {}, content '{}'. Default compression codec will be deduced "
                "automatically, from data on disk",
                name,
                path,
                codec_line);
            default_codec = detectDefaultCompressionCodec();
        }

        try
        {
            ParserCodec codec_parser;
            auto codec_ast = parseQuery(codec_parser, codec_line.data() + buf.getPosition(), codec_line.data() + codec_line.length(), "codec parser", 0, DBMS_DEFAULT_MAX_PARSER_DEPTH);
            default_codec = CompressionCodecFactory::instance().get(codec_ast, {});
        }
        catch (const DB::Exception & ex)
        {
            LOG_WARNING(storage.log, "Cannot parse default codec for part {} from file {}, content '{}', error '{}'. Default compression codec will be deduced automatically, from data on disk.", name, path, codec_line, ex.what());
            default_codec = detectDefaultCompressionCodec();
        }
    }
}

void IMergeTreeDataPart::appendFilesOfDefaultCompressionCodec(Strings & files)
{
    files.push_back(DEFAULT_COMPRESSION_CODEC_FILE_NAME);
}

CompressionCodecPtr IMergeTreeDataPart::detectDefaultCompressionCodec() const
{
    /// In memory parts doesn't have any compression
    if (!isStoredOnDisk())
        return CompressionCodecFactory::instance().get("NONE", {});

    auto metadata_snapshot = storage.getInMemoryMetadataPtr();

    const auto & storage_columns = metadata_snapshot->getColumns();
    CompressionCodecPtr result = nullptr;
    for (const auto & part_column : columns)
    {
        /// It was compressed with default codec and it's not empty
        auto column_size = getColumnSize(part_column.name);
        if (column_size.data_compressed != 0 && !storage_columns.hasCompressionCodec(part_column.name))
        {
            String path_to_data_file;
            getSerialization(part_column)->enumerateStreams([&](const ISerialization::SubstreamPath & substream_path)
            {
                if (path_to_data_file.empty())
                {
                    String candidate_path = /*fs::path(getRelativePath()) */ (ISerialization::getFileNameForStream(part_column, substream_path) + ".bin");

                    /// We can have existing, but empty .bin files. Example: LowCardinality(Nullable(...)) columns and column_name.dict.null.bin file.
                    if (data_part_storage->exists(candidate_path) && data_part_storage->getFileSize(candidate_path) != 0)
                        path_to_data_file = candidate_path;
                }
            });

            if (path_to_data_file.empty())
            {
                LOG_WARNING(storage.log, "Part's {} column {} has non zero data compressed size, but all data files don't exist or empty", name, backQuoteIfNeed(part_column.name));
                continue;
            }

            result = getCompressionCodecForFile(data_part_storage, path_to_data_file);
            break;
        }
    }

    if (!result)
        result = CompressionCodecFactory::instance().getDefaultCodec();

    return result;
}

void IMergeTreeDataPart::loadPartitionAndMinMaxIndex()
{
    if (storage.format_version < MERGE_TREE_DATA_MIN_FORMAT_VERSION_WITH_CUSTOM_PARTITIONING && !parent_part)
    {
        DayNum min_date;
        DayNum max_date;
        MergeTreePartInfo::parseMinMaxDatesFromPartName(name, min_date, max_date);

        const auto & date_lut = DateLUT::instance();
        partition = MergeTreePartition(date_lut.toNumYYYYMM(min_date));
        minmax_idx = std::make_shared<MinMaxIndex>(min_date, max_date);
    }
    else
    {
        //String path = getRelativePath();
        if (!parent_part)
            partition.load(storage, metadata_manager);

        if (!isEmpty())
        {
            if (parent_part)
                // projection parts don't have minmax_idx, and it's always initialized
                minmax_idx->initialized = true;
            else
                minmax_idx->load(storage, metadata_manager);
        }
        if (parent_part)
            return;
    }

    auto metadata_snapshot = storage.getInMemoryMetadataPtr();
    String calculated_partition_id = partition.getID(metadata_snapshot->getPartitionKey().sample_block);
    if (calculated_partition_id != info.partition_id)
        throw Exception(
            "While loading part " + data_part_storage->getFullPath() + ": calculated partition ID: " + calculated_partition_id
            + " differs from partition ID in part name: " + info.partition_id,
            ErrorCodes::CORRUPTED_DATA);
}

void IMergeTreeDataPart::appendFilesOfPartitionAndMinMaxIndex(Strings & files) const
{
    if (storage.format_version < MERGE_TREE_DATA_MIN_FORMAT_VERSION_WITH_CUSTOM_PARTITIONING && !parent_part)
        return;

    if (!parent_part)
        partition.appendFiles(storage, files);

    if (!parent_part)
        minmax_idx->appendFiles(storage, files);
}

void IMergeTreeDataPart::loadChecksums(bool require)
{
    //const String path = fs::path(getRelativePath()) / "checksums.txt";
    bool exists = metadata_manager->exists("checksums.txt");
    if (exists)
    {
        auto buf = metadata_manager->read("checksums.txt");
        if (checksums.read(*buf))
        {
            assertEOF(*buf);
            bytes_on_disk = checksums.getTotalSizeOnDisk();
        }
        else
            bytes_on_disk = data_part_storage->calculateTotalSizeOnDisk(); //calculateTotalSizeOnDisk(volume->getDisk(), getRelativePath());
    }
    else
    {
        if (require)
            throw Exception(ErrorCodes::NO_FILE_IN_DATA_PART, "No checksums.txt in part {}", name);

        /// If the checksums file is not present, calculate the checksums and write them to disk.
        /// Check the data while we are at it.
        LOG_WARNING(storage.log, "Checksums for part {} not found. Will calculate them from data on disk.", name);

        checksums = checkDataPart(shared_from_this(), false);
        data_part_storage->writeChecksums(checksums, {});

        bytes_on_disk = checksums.getTotalSizeOnDisk();
    }
}

void IMergeTreeDataPart::appendFilesOfChecksums(Strings & files)
{
    files.push_back("checksums.txt");
}

void IMergeTreeDataPart::loadRowsCount()
{
    //String path = fs::path(getRelativePath()) / "count.txt";

    auto read_rows_count = [&]()
    {
        auto buf = metadata_manager->read("count.txt");
        readIntText(rows_count, *buf);
        assertEOF(*buf);
    };

    if (index_granularity.empty())
    {
        rows_count = 0;
    }
    else if (storage.format_version >= MERGE_TREE_DATA_MIN_FORMAT_VERSION_WITH_CUSTOM_PARTITIONING || part_type == Type::Compact || parent_part)
    {
        bool exists = metadata_manager->exists("count.txt");
        if (!exists)
            throw Exception("No count.txt in part " + name, ErrorCodes::NO_FILE_IN_DATA_PART);

        read_rows_count();

#ifndef NDEBUG
        /// columns have to be loaded
        for (const auto & column : getColumns())
        {
            /// Most trivial types
            if (column.type->isValueRepresentedByNumber()
                && !column.type->haveSubtypes()
                && getSerialization(column)->getKind() == ISerialization::Kind::DEFAULT)
            {
                auto size = getColumnSize(column.name);

                if (size.data_uncompressed == 0)
                    continue;

                size_t rows_in_column = size.data_uncompressed / column.type->getSizeOfValueInMemory();
                if (rows_in_column != rows_count)
                {
                    throw Exception(
                        ErrorCodes::LOGICAL_ERROR,
                        "Column {} has rows count {} according to size in memory "
                        "and size of single value, but data part {} has {} rows", backQuote(column.name), rows_in_column, name, rows_count);
                }

                size_t last_possibly_incomplete_mark_rows = index_granularity.getLastNonFinalMarkRows();
                /// All this rows have to be written in column
                size_t index_granularity_without_last_mark = index_granularity.getTotalRows() - last_possibly_incomplete_mark_rows;
                /// We have more rows in column than in index granularity without last possibly incomplete mark
                if (rows_in_column < index_granularity_without_last_mark)
                {
                    throw Exception(
                        ErrorCodes::LOGICAL_ERROR,
                        "Column {} has rows count {} according to size in memory "
                        "and size of single value, but index granularity in part {} without last mark has {} rows, which is more than in column",
                        backQuote(column.name), rows_in_column, name, index_granularity.getTotalRows());
                }

                /// In last mark we actually written less or equal rows than stored in last mark of index granularity
                if (rows_in_column - index_granularity_without_last_mark > last_possibly_incomplete_mark_rows)
                {
                     throw Exception(
                        ErrorCodes::LOGICAL_ERROR,
                        "Column {} has rows count {} in last mark according to size in memory "
                        "and size of single value, but index granularity in part {} in last mark has {} rows which is less than in column",
                        backQuote(column.name), rows_in_column - index_granularity_without_last_mark, name, last_possibly_incomplete_mark_rows);
                }
            }
        }
#endif
    }
    else
    {
        if (data_part_storage->exists("count.txt"))
        {
            read_rows_count();
            return;
        }

        for (const NameAndTypePair & column : columns)
        {
            ColumnPtr column_col = column.type->createColumn(*getSerialization(column));
            if (!column_col->isFixedAndContiguous() || column_col->lowCardinality())
                continue;

            size_t column_size = getColumnSize(column.name).data_uncompressed;
            if (!column_size)
                continue;

            size_t sizeof_field = column_col->sizeOfValueIfFixed();
            rows_count = column_size / sizeof_field;

            if (column_size % sizeof_field != 0)
            {
                throw Exception(
                    "Uncompressed size of column " + column.name + "(" + toString(column_size)
                    + ") is not divisible by the size of value (" + toString(sizeof_field) + ")",
                    ErrorCodes::LOGICAL_ERROR);
            }

            size_t last_mark_index_granularity = index_granularity.getLastNonFinalMarkRows();
            size_t rows_approx = index_granularity.getTotalRows();
            if (!(rows_count <= rows_approx && rows_approx < rows_count + last_mark_index_granularity))
                throw Exception(
                    "Unexpected size of column " + column.name + ": " + toString(rows_count) + " rows, expected "
                    + toString(rows_approx) + "+-" + toString(last_mark_index_granularity) + " rows according to the index",
                    ErrorCodes::LOGICAL_ERROR);

            return;
        }

        throw Exception("Data part doesn't contain fixed size column (even Date column)", ErrorCodes::LOGICAL_ERROR);
    }
}

void IMergeTreeDataPart::appendFilesOfRowsCount(Strings & files)
{
    files.push_back("count.txt");
}

void IMergeTreeDataPart::loadTTLInfos()
{
    bool exists = metadata_manager->exists("ttl.txt");
    if (exists)
    {
        auto in = metadata_manager->read("ttl.txt");
        assertString("ttl format version: ", *in);
        size_t format_version;
        readText(format_version, *in);
        assertChar('\n', *in);

        if (format_version == 1)
        {
            try
            {
                ttl_infos.read(*in);
            }
            catch (const JSONException &)
            {
                throw Exception("Error while parsing file ttl.txt in part: " + name, ErrorCodes::BAD_TTL_FILE);
            }
        }
        else
            throw Exception("Unknown ttl format version: " + toString(format_version), ErrorCodes::BAD_TTL_FILE);
    }
}


void IMergeTreeDataPart::appendFilesOfTTLInfos(Strings & files)
{
    files.push_back("ttl.txt");
}

void IMergeTreeDataPart::loadUUID()
{
    bool exists = metadata_manager->exists(UUID_FILE_NAME);
    if (exists)
    {
        auto in = metadata_manager->read(UUID_FILE_NAME);
        readText(uuid, *in);
        if (uuid == UUIDHelpers::Nil)
            throw Exception("Unexpected empty " + String(UUID_FILE_NAME) + " in part: " + name, ErrorCodes::LOGICAL_ERROR);
    }
}

void IMergeTreeDataPart::appendFilesOfUUID(Strings & files)
{
    files.push_back(UUID_FILE_NAME);
}

void IMergeTreeDataPart::loadColumns(bool require)
{
    String path = fs::path(data_part_storage->getRelativePath()) / "columns.txt";
    auto metadata_snapshot = storage.getInMemoryMetadataPtr();
    if (parent_part)
        metadata_snapshot = metadata_snapshot->projections.get(name).metadata;
    NamesAndTypesList loaded_columns;

    bool exists = metadata_manager->exists("columns.txt");
    if (!exists)
    {
        /// We can get list of columns only from columns.txt in compact parts.
        if (require || part_type == Type::Compact)
            throw Exception("No columns.txt in part " + name + ", expected path " + path + " on drive " + data_part_storage->getDiskName(),
                ErrorCodes::NO_FILE_IN_DATA_PART);

        /// If there is no file with a list of columns, write it down.
        for (const NameAndTypePair & column : metadata_snapshot->getColumns().getAllPhysical())
            if (data_part_storage->exists(getFileNameForColumn(column) + ".bin"))
                loaded_columns.push_back(column);

        if (columns.empty())
            throw Exception("No columns in part " + name, ErrorCodes::NO_FILE_IN_DATA_PART);

        data_part_storage->writeColumns(loaded_columns, {});
    }
    else
    {
        auto in = metadata_manager->read("columns.txt");
        loaded_columns.readText(*in);

        for (const auto & column : loaded_columns)
        {
            const auto * aggregate_function_data_type = typeid_cast<const DataTypeAggregateFunction *>(column.type.get());
            if (aggregate_function_data_type && aggregate_function_data_type->isVersioned())
                aggregate_function_data_type->setVersion(0, /* if_empty */true);
        }
    }

    SerializationInfo::Settings settings =
    {
        .ratio_of_defaults_for_sparse = storage.getSettings()->ratio_of_defaults_for_sparse_serialization,
        .choose_kind = false,
    };

    SerializationInfoByName infos(loaded_columns, settings);
    exists =  metadata_manager->exists(SERIALIZATION_FILE_NAME);
    if (exists)
    {
        auto in = metadata_manager->read(SERIALIZATION_FILE_NAME);
        infos.readJSON(*in);
    }

    setColumns(loaded_columns);
    setSerializationInfos(infos);
}

void IMergeTreeDataPart::assertHasVersionMetadata(MergeTreeTransaction * txn) const
{
    TransactionID expected_tid = txn ? txn->tid : Tx::PrehistoricTID;
    if (version.creation_tid != expected_tid)
        throw Exception(ErrorCodes::LOGICAL_ERROR,
                        "CreationTID of part {} (table {}) is set to unexpected value {}, it's a bug. Current transaction: {}",
                        name, storage.getStorageID().getNameForLogs(), version.creation_tid, txn ? txn->dumpDescription() : "<none>");

    assert(!txn || storage.supportsTransactions());
    assert(!txn || data_part_storage->exists(TXN_VERSION_METADATA_FILE_NAME));
}

void IMergeTreeDataPart::storeVersionMetadata() const
{
    if (!wasInvolvedInTransaction())
        return;

    LOG_TEST(storage.log, "Writing version for {} (creation: {}, removal {})", name, version.creation_tid, version.removal_tid);
    assert(storage.supportsTransactions());

    if (!isStoredOnDisk())
        throw Exception(ErrorCodes::NOT_IMPLEMENTED, "Transactions are not supported for in-memory parts (table: {}, part: {})",
                        storage.getStorageID().getNameForLogs(), name);

    data_part_storage->writeVersionMetadata(version, storage.getSettings()->fsync_part_directory);
}

void IMergeTreeDataPart::appendCSNToVersionMetadata(VersionMetadata::WhichCSN which_csn) const
{
    chassert(!version.creation_tid.isEmpty());
    chassert(!(which_csn == VersionMetadata::WhichCSN::CREATION && version.creation_tid.isPrehistoric()));
    chassert(!(which_csn == VersionMetadata::WhichCSN::CREATION && version.creation_csn == 0));
    chassert(!(which_csn == VersionMetadata::WhichCSN::REMOVAL && (version.removal_tid.isPrehistoric() || version.removal_tid.isEmpty())));
    chassert(!(which_csn == VersionMetadata::WhichCSN::REMOVAL && version.removal_csn == 0));
    chassert(isStoredOnDisk());

    data_part_storage->appendCSNToVersionMetadata(version, which_csn);
}

void IMergeTreeDataPart::appendRemovalTIDToVersionMetadata(bool clear) const
{
    chassert(!version.creation_tid.isEmpty());
    chassert(version.removal_csn == 0);
    chassert(!version.removal_tid.isEmpty());
    chassert(isStoredOnDisk());

    if (version.creation_tid.isPrehistoric() && !clear)
    {
        /// Metadata file probably does not exist, because it was not written on part creation, because it was created without a transaction.
        /// Let's create it (if needed). Concurrent writes are not possible, because creation_csn is prehistoric and we own removal_tid_lock.
        storeVersionMetadata();
        return;
    }

    if (clear)
        LOG_TEST(storage.log, "Clearing removal TID for {} (creation: {}, removal {})", name, version.creation_tid, version.removal_tid);
    else
        LOG_TEST(storage.log, "Appending removal TID for {} (creation: {}, removal {})", name, version.creation_tid, version.removal_tid);

    data_part_storage->appendRemovalTIDToVersionMetadata(version, clear);
}

void IMergeTreeDataPart::loadVersionMetadata() const
try
{
    data_part_storage->loadVersionMetadata(version, storage.log);


}
catch (Exception & e)
{
    e.addMessage("While loading version metadata from table {} part {}", storage.getStorageID().getNameForLogs(), name);
    throw;
}

bool IMergeTreeDataPart::wasInvolvedInTransaction() const
{
    assert(!version.creation_tid.isEmpty() || (state == State::Temporary /* && std::uncaught_exceptions() */));
    bool created_by_transaction = !version.creation_tid.isPrehistoric();
    bool removed_by_transaction = version.isRemovalTIDLocked() && version.removal_tid_lock != Tx::PrehistoricTID.getHash();
    return created_by_transaction || removed_by_transaction;
}

bool IMergeTreeDataPart::assertHasValidVersionMetadata() const
{
    /// We don't have many tests with server restarts and it's really inconvenient to write such tests.
    /// So we use debug assertions to ensure that part version is written correctly.
    /// This method is not supposed to be called in release builds.

    if (isProjectionPart())
        return true;

    if (!wasInvolvedInTransaction())
        return true;

    if (!isStoredOnDisk())
        return false;

    if (part_is_probably_removed_from_disk)
        return true;

    if (state == State::Temporary)
        return true;

    if (!data_part_storage->exists())
        return true;

    String content;
    String version_file_name = TXN_VERSION_METADATA_FILE_NAME;
    try
    {
        size_t file_size = data_part_storage->getFileSize(TXN_VERSION_METADATA_FILE_NAME);
        auto buf = data_part_storage->readFile(TXN_VERSION_METADATA_FILE_NAME, ReadSettings().adjustBufferSize(file_size), file_size, std::nullopt);

        readStringUntilEOF(content, *buf);
        ReadBufferFromString str_buf{content};
        VersionMetadata file;
        file.read(str_buf);
        bool valid_creation_tid = version.creation_tid == file.creation_tid;
        bool valid_removal_tid = version.removal_tid == file.removal_tid || version.removal_tid == Tx::PrehistoricTID;
        bool valid_creation_csn = version.creation_csn == file.creation_csn || version.creation_csn == Tx::RolledBackCSN;
        bool valid_removal_csn = version.removal_csn == file.removal_csn || version.removal_csn == Tx::PrehistoricCSN;
        bool valid_removal_tid_lock = (version.removal_tid.isEmpty() && version.removal_tid_lock == 0)
            || (version.removal_tid_lock == version.removal_tid.getHash());
        if (!valid_creation_tid || !valid_removal_tid || !valid_creation_csn || !valid_removal_csn || !valid_removal_tid_lock)
            throw Exception(ErrorCodes::CORRUPTED_DATA, "Invalid version metadata file");
        return true;
    }
    catch (...)
    {
        WriteBufferFromOwnString expected;
        version.write(expected);
        tryLogCurrentException(storage.log, fmt::format("File {} contains:\n{}\nexpected:\n{}\nlock: {}",
                                                        version_file_name, content, expected.str(), version.removal_tid_lock));
        return false;
    }
}


void IMergeTreeDataPart::appendFilesOfColumns(Strings & files)
{
    files.push_back("columns.txt");
    files.push_back(SERIALIZATION_FILE_NAME);
}

bool IMergeTreeDataPart::shallParticipateInMerges(const StoragePolicyPtr & storage_policy) const
{
    return data_part_storage->shallParticipateInMerges(*storage_policy);
}

// UInt64 IMergeTreeDataPart::calculateTotalSizeOnDisk(const DataPartStoragePtr & data_part_storage_, const String & from)
// {
//     if (data_part_storage_->isFile(from))
//         return data_part_storage_->getFileSize(from);
//     std::vector<std::string> files;
//     disk_->listFiles(from, files);
//     UInt64 res = 0;
//     for (const auto & file : files)
//         res += calculateTotalSizeOnDisk(data_part_storage_, fs::path(from) / file);
//     return res;
// }


void IMergeTreeDataPart::renameTo(const String & new_relative_path, bool remove_new_dir_if_exists) const
try
{
    assertOnDisk();

    std::string relative_path = storage.relative_data_path;
    bool fsync_dir = storage.getSettings()->fsync_part_directory;

    if (parent_part)
    {
        /// For projections, move is only possible inside parent part dir.
        relative_path = parent_part->data_part_storage->getRelativePath();
    }

    String from = data_part_storage->getRelativePath();
    auto to = fs::path(relative_path) / new_relative_path;

    metadata_manager->deleteAll(true);
    metadata_manager->assertAllDeleted(true);
    data_part_storage->rename(to.parent_path(), to.filename(), storage.log, remove_new_dir_if_exists, fsync_dir);
    metadata_manager->updateAll(true);

    for (const auto & [p_name, part] : projection_parts)
    {
        part->data_part_storage = data_part_storage->getProjection(p_name + ".proj");
    }
}
catch (...)
{
    if (startsWith(new_relative_path, "detached/"))
    {
        // Don't throw when the destination is to the detached folder. It might be able to
        // recover in some cases, such as fetching parts into multi-disks while some of the
        // disks are broken.
        tryLogCurrentException(__PRETTY_FUNCTION__);
    }
    else
        throw;
}

std::pair<bool, NameSet> IMergeTreeDataPart::canRemovePart() const
{
    /// NOTE: It's needed for zero-copy replication
    if (force_keep_shared_data)
        return std::make_pair(false, NameSet{});

    return storage.unlockSharedData(*this);
}

void IMergeTreeDataPart::initializePartMetadataManager()
{
#if USE_ROCKSDB
    if (use_metadata_cache)
        metadata_manager = std::make_shared<PartMetadataManagerWithCache>(this, storage.getContext()->getMergeTreeMetadataCache());
    else
        metadata_manager = std::make_shared<PartMetadataManagerOrdinary>(this);
#else
        metadata_manager = std::make_shared<PartMetadataManagerOrdinary>(this);
#endif
}

void IMergeTreeDataPart::remove() const
{
    assert(assertHasValidVersionMetadata());
    part_is_probably_removed_from_disk = true;

    auto [can_remove, files_not_to_remove] = canRemovePart();

    if (!isStoredOnDisk())
        return;

    if (isProjectionPart())
        LOG_WARNING(storage.log, "Projection part {} should be removed by its parent {}.", name, parent_part->name);

    metadata_manager->deleteAll(false);
    metadata_manager->assertAllDeleted(false);

    std::list<IDataPartStorage::ProjectionChecksums> projection_checksums;

    for (const auto & [p_name, projection_part] : projection_parts)
    {
        projection_part->metadata_manager->deleteAll(false);
        projection_part->metadata_manager->assertAllDeleted(false);
        projection_checksums.emplace_back(IDataPartStorage::ProjectionChecksums{.name = p_name, .checksums = projection_part->checksums});
    }

<<<<<<< HEAD

    if (checksums.empty())
    {
        /// If the part is not completely written, we cannot use fast path by listing files.
        disk->removeSharedRecursive(fs::path(to) / "", !can_remove, files_not_to_remove);
    }
    else
    {
        try
        {
            /// Remove each expected file in directory, then remove directory itself.
            IDisk::RemoveBatchRequest request;

            for (const auto & [file, _] : checksums.files)
            {
                if (projection_directories.find(file) == projection_directories.end())
                    request.emplace_back(fs::path(to) / file);
            }

            for (const auto & file : {"checksums.txt", "columns.txt"})
                request.emplace_back(fs::path(to) / file);

            request.emplace_back(fs::path(to) / DEFAULT_COMPRESSION_CODEC_FILE_NAME, true);
            request.emplace_back(fs::path(to) / DELETE_ON_DESTROY_MARKER_FILE_NAME, true);
            request.emplace_back(fs::path(to) / TXN_VERSION_METADATA_FILE_NAME, true);

            disk->removeSharedFiles(request, !can_remove, files_not_to_remove);
            disk->removeDirectory(to);
        }
        catch (...)
        {
            /// Recursive directory removal does many excessive "stat" syscalls under the hood.
            LOG_ERROR(storage.log, "Cannot quickly remove directory {} by removing files; fallback to recursive removal. Reason: {}", fullPath(disk, to), getCurrentExceptionMessage(false));

            disk->removeSharedRecursive(fs::path(to) / "", !can_remove, files_not_to_remove);
        }
    }
=======
    data_part_storage->remove(can_remove, files_not_to_remove, checksums, projection_checksums, storage.log);
>>>>>>> 31c4f834
}

String IMergeTreeDataPart::getRelativePathForPrefix(const String & prefix, bool detached) const
{
    String res;

    /** If you need to detach a part, and directory into which we want to rename it already exists,
        *  we will rename to the directory with the name to which the suffix is added in the form of "_tryN".
        * This is done only in the case of `to_detached`, because it is assumed that in this case the exact name does not matter.
        * No more than 10 attempts are made so that there are not too many junk directories left.
        */

    if (detached && parent_part)
        throw Exception(ErrorCodes::LOGICAL_ERROR, "Cannot detach projection");

    return data_part_storage->getRelativePathForPrefix(storage.log, prefix, detached);
}

String IMergeTreeDataPart::getRelativePathForDetachedPart(const String & prefix) const
{
    /// Do not allow underscores in the prefix because they are used as separators.
    assert(prefix.find_first_of('_') == String::npos);
    assert(prefix.empty() || std::find(DetachedPartInfo::DETACH_REASONS.begin(),
                                       DetachedPartInfo::DETACH_REASONS.end(),
                                       prefix) != DetachedPartInfo::DETACH_REASONS.end());
    return "detached/" + getRelativePathForPrefix(prefix, /* detached */ true);
}

void IMergeTreeDataPart::renameToDetached(const String & prefix) const
{
    renameTo(getRelativePathForDetachedPart(prefix), true);
    part_is_probably_removed_from_disk = true;
}

void IMergeTreeDataPart::makeCloneInDetached(const String & prefix, const StorageMetadataPtr & /*metadata_snapshot*/) const
{
    data_part_storage->freeze(
        storage.relative_data_path,
        getRelativePathForDetachedPart(prefix),
        /*make_source_readonly*/ true,
        {},
        /*copy_instead_of_hardlink*/ false);
}

DataPartStoragePtr IMergeTreeDataPart::makeCloneOnDisk(const DiskPtr & disk, const String & directory_name) const
{
    assertOnDisk();

    if (disk->getName() == data_part_storage->getDiskName())
        throw Exception("Can not clone data part " + name + " to same disk " + data_part_storage->getDiskName(), ErrorCodes::LOGICAL_ERROR);
    if (directory_name.empty())
        throw Exception("Can not clone data part " + name + " to empty directory.", ErrorCodes::LOGICAL_ERROR);

    String path_to_clone = fs::path(storage.relative_data_path) / directory_name / "";
    return data_part_storage->clone(path_to_clone, data_part_storage->getPartDirectory(), disk, storage.log);
}

void IMergeTreeDataPart::checkConsistencyBase() const
{
    auto metadata_snapshot = storage.getInMemoryMetadataPtr();
    if (parent_part)
        metadata_snapshot = metadata_snapshot->projections.get(name).metadata;
    else
    {
        // No need to check projections here because we already did consistent checking when loading projections if necessary.
    }

    const auto & pk = metadata_snapshot->getPrimaryKey();
    const auto & partition_key = metadata_snapshot->getPartitionKey();
    if (!checksums.empty())
    {
        if (!pk.column_names.empty() && !checksums.files.contains("primary.idx"))
            throw Exception("No checksum for primary.idx", ErrorCodes::NO_FILE_IN_DATA_PART);

        if (storage.format_version >= MERGE_TREE_DATA_MIN_FORMAT_VERSION_WITH_CUSTOM_PARTITIONING)
        {
            if (!checksums.files.contains("count.txt"))
                throw Exception("No checksum for count.txt", ErrorCodes::NO_FILE_IN_DATA_PART);

            if (metadata_snapshot->hasPartitionKey() && !checksums.files.contains("partition.dat"))
                throw Exception("No checksum for partition.dat", ErrorCodes::NO_FILE_IN_DATA_PART);

            if (!isEmpty() && !parent_part)
            {
                for (const String & col_name : storage.getMinMaxColumnsNames(partition_key))
                {
                    if (!checksums.files.contains("minmax_" + escapeForFileName(col_name) + ".idx"))
                        throw Exception("No minmax idx file checksum for column " + col_name, ErrorCodes::NO_FILE_IN_DATA_PART);
                }
            }
        }

        data_part_storage->checkConsistency(checksums);
    }
    else
    {
        auto check_file_not_empty = [this](const String & file_path)
        {
            UInt64 file_size;
            if (!data_part_storage->exists(file_path) || (file_size = data_part_storage->getFileSize(file_path)) == 0)
                throw Exception(
                    ErrorCodes::BAD_SIZE_OF_FILE_IN_DATA_PART,
                    "Part {} is broken: {} is empty",
                    data_part_storage->getFullPath(),
                    std::string(fs::path(data_part_storage->getFullPath()) / file_path));
            return file_size;
        };

        /// Check that the primary key index is not empty.
        if (!pk.column_names.empty())
            check_file_not_empty("primary.idx");

        if (storage.format_version >= MERGE_TREE_DATA_MIN_FORMAT_VERSION_WITH_CUSTOM_PARTITIONING)
        {
            check_file_not_empty("count.txt");

            if (metadata_snapshot->hasPartitionKey())
                check_file_not_empty("partition.dat");

            if (!parent_part)
            {
                for (const String & col_name : storage.getMinMaxColumnsNames(partition_key))
                    check_file_not_empty("minmax_" + escapeForFileName(col_name) + ".idx");
            }
        }
    }
}

void IMergeTreeDataPart::checkConsistency(bool /* require_part_metadata */) const
{
    throw Exception("Method 'checkConsistency' is not implemented for part with type " + getType().toString(), ErrorCodes::NOT_IMPLEMENTED);
}

void IMergeTreeDataPart::calculateColumnsAndSecondaryIndicesSizesOnDisk()
{
    calculateColumnsSizesOnDisk();
    calculateSecondaryIndicesSizesOnDisk();
}

void IMergeTreeDataPart::calculateColumnsSizesOnDisk()
{
    if (getColumns().empty() || checksums.empty())
        throw Exception("Cannot calculate columns sizes when columns or checksums are not initialized", ErrorCodes::LOGICAL_ERROR);

    calculateEachColumnSizes(columns_sizes, total_columns_size);
}

void IMergeTreeDataPart::calculateSecondaryIndicesSizesOnDisk()
{
    if (checksums.empty())
        throw Exception("Cannot calculate secondary indexes sizes when columns or checksums are not initialized", ErrorCodes::LOGICAL_ERROR);

    auto secondary_indices_descriptions = storage.getInMemoryMetadataPtr()->secondary_indices;

    for (auto & index_description : secondary_indices_descriptions)
    {
        ColumnSize index_size;

        auto index_ptr = MergeTreeIndexFactory::instance().get(index_description);
        auto index_name = index_ptr->getFileName();
        auto index_name_escaped = escapeForFileName(index_name);

        auto index_file_name = index_name_escaped + index_ptr->getSerializedFileExtension();
        auto index_marks_file_name = index_name_escaped + index_granularity_info.marks_file_extension;

        /// If part does not contain index
        auto bin_checksum = checksums.files.find(index_file_name);
        if (bin_checksum != checksums.files.end())
        {
            index_size.data_compressed = bin_checksum->second.file_size;
            index_size.data_uncompressed = bin_checksum->second.uncompressed_size;
        }

        auto mrk_checksum = checksums.files.find(index_marks_file_name);
        if (mrk_checksum != checksums.files.end())
            index_size.marks = mrk_checksum->second.file_size;

        total_secondary_indices_size.add(index_size);
        secondary_index_sizes[index_description.name] = index_size;
    }
}

ColumnSize IMergeTreeDataPart::getColumnSize(const String & column_name) const
{
    /// For some types of parts columns_size maybe not calculated
    auto it = columns_sizes.find(column_name);
    if (it != columns_sizes.end())
        return it->second;

    return ColumnSize{};
}

IndexSize IMergeTreeDataPart::getSecondaryIndexSize(const String & secondary_index_name) const
{
    auto it = secondary_index_sizes.find(secondary_index_name);
    if (it != secondary_index_sizes.end())
        return it->second;

    return ColumnSize{};
}

void IMergeTreeDataPart::accumulateColumnSizes(ColumnToSize & column_to_size) const
{
    for (const auto & [column_name, size] : columns_sizes)
        column_to_size[column_name] = size.data_compressed;
}


bool IMergeTreeDataPart::checkAllTTLCalculated(const StorageMetadataPtr & metadata_snapshot) const
{
    if (!metadata_snapshot->hasAnyTTL())
        return false;

    if (metadata_snapshot->hasRowsTTL())
    {
        if (isEmpty()) /// All rows were finally deleted and we don't store TTL
            return true;
        else if (ttl_infos.table_ttl.min == 0)
            return false;
    }

    for (const auto & [column, desc] : metadata_snapshot->getColumnTTLs())
    {
        /// Part has this column, but we don't calculated TTL for it
        if (!ttl_infos.columns_ttl.contains(column) && getColumns().contains(column))
            return false;
    }

    for (const auto & move_desc : metadata_snapshot->getMoveTTLs())
    {
        /// Move TTL is not calculated
        if (!ttl_infos.moves_ttl.contains(move_desc.result_column))
            return false;
    }

    for (const auto & group_by_desc : metadata_snapshot->getGroupByTTLs())
    {
        if (!ttl_infos.group_by_ttl.contains(group_by_desc.result_column))
            return false;
    }

    for (const auto & rows_where_desc : metadata_snapshot->getRowsWhereTTLs())
    {
        if (!ttl_infos.rows_where_ttl.contains(rows_where_desc.result_column))
            return false;
    }

    return true;
}

String IMergeTreeDataPart::getUniqueId() const
{
    return data_part_storage->getUniqueId();
}

String IMergeTreeDataPart::getZeroLevelPartBlockID(std::string_view token) const
{
    if (info.level != 0)
        throw Exception(ErrorCodes::LOGICAL_ERROR, "Trying to get block id for non zero level part {}", name);

    SipHash hash;
    if (token.empty())
    {
        checksums.computeTotalChecksumDataOnly(hash);
    }
    else
    {
        hash.update(token.data(), token.size());
    }

    union
    {
        char bytes[16];
        UInt64 words[2];
    } hash_value;
    hash.get128(hash_value.bytes);

    return info.partition_id + "_" + toString(hash_value.words[0]) + "_" + toString(hash_value.words[1]);
}

IMergeTreeDataPart::uint128 IMergeTreeDataPart::getActualChecksumByFile(const String & file_name) const
{
    assert(use_metadata_cache);

    const auto filenames_without_checksums = getFileNamesWithoutChecksums();
    auto it = checksums.files.find(file_name);
    if (!filenames_without_checksums.contains(file_name) && it != checksums.files.end())
    {
        return it->second.file_hash;
    }

    if (!data_part_storage->exists(file_name))
    {
        return {};
    }
    std::unique_ptr<ReadBufferFromFileBase> in_file = data_part_storage->readFile(file_name, {}, std::nullopt, std::nullopt);
    HashingReadBuffer in_hash(*in_file);

    String value;
    readStringUntilEOF(value, in_hash);
    return in_hash.getHash();
}

std::unordered_map<String, IMergeTreeDataPart::uint128> IMergeTreeDataPart::checkMetadata() const
{
    return metadata_manager->check();
}

bool isCompactPart(const MergeTreeDataPartPtr & data_part)
{
    return (data_part && data_part->getType() == MergeTreeDataPartType::Compact);
}

bool isWidePart(const MergeTreeDataPartPtr & data_part)
{
    return (data_part && data_part->getType() == MergeTreeDataPartType::Wide);
}

bool isInMemoryPart(const MergeTreeDataPartPtr & data_part)
{
    return (data_part && data_part->getType() == MergeTreeDataPartType::InMemory);
}

}<|MERGE_RESOLUTION|>--- conflicted
+++ resolved
@@ -1457,47 +1457,7 @@
         projection_checksums.emplace_back(IDataPartStorage::ProjectionChecksums{.name = p_name, .checksums = projection_part->checksums});
     }
 
-<<<<<<< HEAD
-
-    if (checksums.empty())
-    {
-        /// If the part is not completely written, we cannot use fast path by listing files.
-        disk->removeSharedRecursive(fs::path(to) / "", !can_remove, files_not_to_remove);
-    }
-    else
-    {
-        try
-        {
-            /// Remove each expected file in directory, then remove directory itself.
-            IDisk::RemoveBatchRequest request;
-
-            for (const auto & [file, _] : checksums.files)
-            {
-                if (projection_directories.find(file) == projection_directories.end())
-                    request.emplace_back(fs::path(to) / file);
-            }
-
-            for (const auto & file : {"checksums.txt", "columns.txt"})
-                request.emplace_back(fs::path(to) / file);
-
-            request.emplace_back(fs::path(to) / DEFAULT_COMPRESSION_CODEC_FILE_NAME, true);
-            request.emplace_back(fs::path(to) / DELETE_ON_DESTROY_MARKER_FILE_NAME, true);
-            request.emplace_back(fs::path(to) / TXN_VERSION_METADATA_FILE_NAME, true);
-
-            disk->removeSharedFiles(request, !can_remove, files_not_to_remove);
-            disk->removeDirectory(to);
-        }
-        catch (...)
-        {
-            /// Recursive directory removal does many excessive "stat" syscalls under the hood.
-            LOG_ERROR(storage.log, "Cannot quickly remove directory {} by removing files; fallback to recursive removal. Reason: {}", fullPath(disk, to), getCurrentExceptionMessage(false));
-
-            disk->removeSharedRecursive(fs::path(to) / "", !can_remove, files_not_to_remove);
-        }
-    }
-=======
     data_part_storage->remove(can_remove, files_not_to_remove, checksums, projection_checksums, storage.log);
->>>>>>> 31c4f834
 }
 
 String IMergeTreeDataPart::getRelativePathForPrefix(const String & prefix, bool detached) const
