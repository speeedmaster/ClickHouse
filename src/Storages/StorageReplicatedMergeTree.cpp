--- conflicted
+++ resolved
@@ -3701,11 +3701,7 @@
 
     /// We clear all old parts after stopping all background operations. It's
     /// important, because background operations can produce temporary parts
-<<<<<<< HEAD
-    /// which will remove themselves in their destrutors. If so, we may have
-=======
     /// which will remove themselves in their destructors. If so, we may have
->>>>>>> 00451700
     /// race condition between our remove call and background process.
     clearOldPartsFromFilesystem(true);
 }
