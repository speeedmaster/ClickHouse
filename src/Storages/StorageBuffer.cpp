#include <boost/range/algorithm_ext/erase.hpp>
#include <Interpreters/InterpreterSelectQuery.h>
#include <Interpreters/InterpreterInsertQuery.h>
#include <Interpreters/InterpreterAlterQuery.h>
#include <Interpreters/castColumn.h>
#include <Interpreters/evaluateConstantExpression.h>
#include <Processors/QueryPlan/AddingMissedStep.h>
#include <DataStreams/IBlockInputStream.h>
#include <Storages/StorageBuffer.h>
#include <Storages/StorageFactory.h>
#include <Storages/AlterCommands.h>
#include <Parsers/ASTInsertQuery.h>
#include <Parsers/ASTIdentifier.h>
#include <Parsers/ASTLiteral.h>
#include <Parsers/ASTExpressionList.h>
#include <Common/CurrentMetrics.h>
#include <Common/MemoryTracker.h>
#include <Common/FieldVisitors.h>
#include <Common/quoteString.h>
#include <Common/typeid_cast.h>
#include <Common/ProfileEvents.h>
#include <common/logger_useful.h>
#include <common/getThreadId.h>
#include <ext/range.h>
#include <Processors/QueryPlan/ConvertingStep.h>
#include <Processors/Transforms/FilterTransform.h>
#include <Processors/Transforms/ExpressionTransform.h>
#include <Processors/Sources/SourceFromInputStream.h>
#include <Processors/QueryPlan/SettingQuotaAndLimitsStep.h>
#include <Processors/QueryPlan/ReadFromPreparedSource.h>
#include <Processors/QueryPlan/UnionStep.h>


namespace ProfileEvents
{
    extern const Event StorageBufferFlush;
    extern const Event StorageBufferErrorOnFlush;
    extern const Event StorageBufferPassedAllMinThresholds;
    extern const Event StorageBufferPassedTimeMaxThreshold;
    extern const Event StorageBufferPassedRowsMaxThreshold;
    extern const Event StorageBufferPassedBytesMaxThreshold;
}

namespace CurrentMetrics
{
    extern const Metric StorageBufferRows;
    extern const Metric StorageBufferBytes;
}


namespace DB
{

namespace ErrorCodes
{
    extern const int BAD_ARGUMENTS;
    extern const int NOT_IMPLEMENTED;
    extern const int LOGICAL_ERROR;
    extern const int INFINITE_LOOP;
    extern const int NUMBER_OF_ARGUMENTS_DOESNT_MATCH;
}


StorageBuffer::StorageBuffer(
    const StorageID & table_id_,
    const ColumnsDescription & columns_,
    const ConstraintsDescription & constraints_,
    Context & context_,
    size_t num_shards_,
    const Thresholds & min_thresholds_,
    const Thresholds & max_thresholds_,
    const StorageID & destination_id_,
    bool allow_materialized_)
    : IStorage(table_id_)
    , global_context(context_)
    , num_shards(num_shards_), buffers(num_shards_)
    , min_thresholds(min_thresholds_)
    , max_thresholds(max_thresholds_)
    , destination_id(destination_id_)
    , allow_materialized(allow_materialized_)
    , log(&Poco::Logger::get("StorageBuffer (" + table_id_.getFullTableName() + ")"))
    , bg_pool(global_context.getBufferFlushSchedulePool())
{
    StorageInMemoryMetadata storage_metadata;
    storage_metadata.setColumns(columns_);
    storage_metadata.setConstraints(constraints_);
    setInMemoryMetadata(storage_metadata);
}


/// Reads from one buffer (from one block) under its mutex.
class BufferSource : public SourceWithProgress
{
public:
    BufferSource(const Names & column_names_, StorageBuffer::Buffer & buffer_, const StorageBuffer & storage, const StorageMetadataPtr & metadata_snapshot)
        : SourceWithProgress(
            metadata_snapshot->getSampleBlockForColumns(column_names_, storage.getVirtuals(), storage.getStorageID()))
        , column_names(column_names_.begin(), column_names_.end())
        , buffer(buffer_) {}

    String getName() const override { return "Buffer"; }

protected:
    Chunk generate() override
    {
        Chunk res;

        if (has_been_read)
            return res;
        has_been_read = true;

        std::lock_guard lock(buffer.mutex);

        if (!buffer.data.rows())
            return res;

        Columns columns;
        columns.reserve(column_names.size());

        for (const auto & name : column_names)
            columns.push_back(buffer.data.getByName(name).column);

        UInt64 size = columns.at(0)->size();
        res.setColumns(std::move(columns), size);

        return res;
    }

private:
    Names column_names;
    StorageBuffer::Buffer & buffer;
    bool has_been_read = false;
};


QueryProcessingStage::Enum StorageBuffer::getQueryProcessingStage(const Context & context, QueryProcessingStage::Enum to_stage, const ASTPtr & query_ptr) const
{
    if (destination_id)
    {
        auto destination = DatabaseCatalog::instance().getTable(destination_id, context);

        if (destination.get() == this)
            throw Exception("Destination table is myself. Read will cause infinite loop.", ErrorCodes::INFINITE_LOOP);

        return destination->getQueryProcessingStage(context, to_stage, query_ptr);
    }

    return QueryProcessingStage::FetchColumns;
}


Pipe StorageBuffer::read(
    const Names & column_names,
    const StorageMetadataPtr & metadata_snapshot,
    const SelectQueryInfo & query_info,
    const Context & context,
    QueryProcessingStage::Enum processed_stage,
    const size_t max_block_size,
    const unsigned num_streams)
{
    QueryPlan plan;
    read(plan, column_names, metadata_snapshot, query_info, context, processed_stage, max_block_size, num_streams);
    return plan.convertToPipe();
}

void StorageBuffer::read(
    QueryPlan & query_plan,
    const Names & column_names,
    const StorageMetadataPtr & metadata_snapshot,
    const SelectQueryInfo & query_info,
    const Context & context,
    QueryProcessingStage::Enum processed_stage,
    size_t max_block_size,
    unsigned num_streams)
{
    if (destination_id)
    {
        auto destination = DatabaseCatalog::instance().getTable(destination_id, context);

        if (destination.get() == this)
            throw Exception("Destination table is myself. Read will cause infinite loop.", ErrorCodes::INFINITE_LOOP);

        auto destination_lock = destination->lockForShare(context.getCurrentQueryId(), context.getSettingsRef().lock_acquire_timeout);

        auto destination_metadata_snapshot = destination->getInMemoryMetadataPtr();

        const bool dst_has_same_structure = std::all_of(column_names.begin(), column_names.end(), [metadata_snapshot, destination_metadata_snapshot](const String& column_name)
        {
            const auto & dest_columns = destination_metadata_snapshot->getColumns();
            const auto & our_columns = metadata_snapshot->getColumns();
            return dest_columns.hasPhysical(column_name) &&
                   dest_columns.get(column_name).type->equals(*our_columns.get(column_name).type);
        });

        if (dst_has_same_structure)
        {
            if (query_info.order_optimizer)
                query_info.input_order_info = query_info.order_optimizer->getInputOrder(destination, destination_metadata_snapshot);

            /// The destination table has the same structure of the requested columns and we can simply read blocks from there.
            destination->read(
                query_plan, column_names, destination_metadata_snapshot, query_info,
                context, processed_stage, max_block_size, num_streams);
        }
        else
        {
            /// There is a struct mismatch and we need to convert read blocks from the destination table.
            const Block header = metadata_snapshot->getSampleBlock();
            Names columns_intersection = column_names;
            Block header_after_adding_defaults = header;
            const auto & dest_columns = destination_metadata_snapshot->getColumns();
            const auto & our_columns = metadata_snapshot->getColumns();
            for (const String & column_name : column_names)
            {
                if (!dest_columns.hasPhysical(column_name))
                {
                    LOG_WARNING(log, "Destination table {} doesn't have column {}. The default values are used.", destination_id.getNameForLogs(), backQuoteIfNeed(column_name));
                    boost::range::remove_erase(columns_intersection, column_name);
                    continue;
                }
                const auto & dst_col = dest_columns.getPhysical(column_name);
                const auto & col = our_columns.getPhysical(column_name);
                if (!dst_col.type->equals(*col.type))
                {
                    LOG_WARNING(log, "Destination table {} has different type of column {} ({} != {}). Data from destination table are converted.", destination_id.getNameForLogs(), backQuoteIfNeed(column_name), dst_col.type->getName(), col.type->getName());
                    header_after_adding_defaults.getByName(column_name) = ColumnWithTypeAndName(dst_col.type, column_name);
                }
            }

            if (columns_intersection.empty())
            {
                LOG_WARNING(log, "Destination table {} has no common columns with block in buffer. Block of data is skipped.", destination_id.getNameForLogs());
            }
            else
            {
                destination->read(
                        query_plan, columns_intersection, destination_metadata_snapshot, query_info,
                        context, processed_stage, max_block_size, num_streams);

<<<<<<< HEAD
                if (query_plan.isInitialized())
                {

                    auto adding_missed = std::make_unique<AddingMissedStep>(
                            query_plan.getCurrentDataStream(),
                            header_after_adding_defaults,
                            metadata_snapshot->getColumns(), context);

                    adding_missed->setStepDescription("Add columns missing in destination table");
                    query_plan.addStep(std::move(adding_missed));

                    auto converting = std::make_unique<ConvertingStep>(
                            query_plan.getCurrentDataStream(),
                            header);

                    converting->setStepDescription("Convert destination table columns to Buffer table structure");
                    query_plan.addStep(std::move(converting));
                }
            }
        }

        if (query_plan.isInitialized())
        {
            StreamLocalLimits limits;
            SizeLimits leaf_limits;

            /// Add table lock for destination table.
            auto adding_limits_and_quota = std::make_unique<SettingQuotaAndLimitsStep>(
                    query_plan.getCurrentDataStream(),
                    destination,
                    std::move(destination_lock),
                    limits,
                    leaf_limits,
                    nullptr,
                    nullptr);

            adding_limits_and_quota->setStepDescription("Lock destination table for Buffer");
            query_plan.addStep(std::move(adding_limits_and_quota));
        }
=======
                if (!pipe_from_dst.empty())
                {
                    pipe_from_dst.addSimpleTransform([&](const Block & stream_header)
                    {
                        return std::make_shared<AddingMissedTransform>(stream_header, header_after_adding_defaults,
                            metadata_snapshot->getColumns(), context);
                    });

                    pipe_from_dst.addSimpleTransform([&](const Block & stream_header)
                    {
                        return std::make_shared<ConvertingTransform>(
                            stream_header, header, ConvertingTransform::MatchColumnsMode::Name);
                    });
                }
            }
        }

        pipe_from_dst.addTableLock(destination_lock);
        pipe_from_dst.addStorageHolder(destination);
>>>>>>> 0082c56b
    }

    Pipe pipe_from_buffers;
    {
        Pipes pipes_from_buffers;
        pipes_from_buffers.reserve(num_shards);
        for (auto & buf : buffers)
            pipes_from_buffers.emplace_back(std::make_shared<BufferSource>(column_names, buf, *this, metadata_snapshot));

        pipe_from_buffers = Pipe::unitePipes(std::move(pipes_from_buffers));
    }

    if (pipe_from_buffers.empty())
        return;

    QueryPlan buffers_plan;

    /** If the sources from the table were processed before some non-initial stage of query execution,
      * then sources from the buffers must also be wrapped in the processing pipeline before the same stage.
      */
    if (processed_stage > QueryProcessingStage::FetchColumns)
    {
        auto interpreter = InterpreterSelectQuery(
                query_info.query, context, std::move(pipe_from_buffers),
                SelectQueryOptions(processed_stage));
        interpreter.buildQueryPlan(buffers_plan);
    }
    else
    {
        if (query_info.prewhere_info)
        {
            pipe_from_buffers.addSimpleTransform([&](const Block & header)
            {
                return std::make_shared<FilterTransform>(
                        header, query_info.prewhere_info->prewhere_actions,
                        query_info.prewhere_info->prewhere_column_name, query_info.prewhere_info->remove_prewhere_column);
            });

            if (query_info.prewhere_info->alias_actions)
            {
                pipe_from_buffers.addSimpleTransform([&](const Block & header)
                {
                    return std::make_shared<ExpressionTransform>(header, query_info.prewhere_info->alias_actions);
                });
            }
        }

        auto read_from_buffers = std::make_unique<ReadFromPreparedSource>(std::move(pipe_from_buffers));
        read_from_buffers->setStepDescription("Read from buffers of Buffer table");
        buffers_plan.addStep(std::move(read_from_buffers));
    }

    if (!query_plan.isInitialized())
    {
        query_plan = std::move(buffers_plan);
        return;
    }

    auto result_header = buffers_plan.getCurrentDataStream().header;

    /// Convert structure from table to structure from buffer.
    if (!blocksHaveEqualStructure(query_plan.getCurrentDataStream().header, result_header))
    {
        auto converting = std::make_unique<ConvertingStep>(query_plan.getCurrentDataStream(), result_header);
        query_plan.addStep(std::move(converting));
    }

    DataStreams input_streams;
    input_streams.emplace_back(query_plan.getCurrentDataStream());
    input_streams.emplace_back(buffers_plan.getCurrentDataStream());

    std::vector<std::unique_ptr<QueryPlan>> plans;
    plans.emplace_back(std::make_unique<QueryPlan>(std::move(query_plan)));
    plans.emplace_back(std::make_unique<QueryPlan>(std::move(buffers_plan)));
    query_plan = QueryPlan();

    auto union_step = std::make_unique<UnionStep>(std::move(input_streams), result_header);
    union_step->setStepDescription("Unite sources from Buffer table");
    query_plan.unitePlans(std::move(union_step), std::move(plans));
}


static void appendBlock(const Block & from, Block & to)
{
    if (!to)
        throw Exception("Cannot append to empty block", ErrorCodes::LOGICAL_ERROR);

    assertBlocksHaveEqualStructure(from, to, "Buffer");

    from.checkNumberOfRows();
    to.checkNumberOfRows();

    size_t rows = from.rows();
    size_t bytes = from.bytes();

    CurrentMetrics::add(CurrentMetrics::StorageBufferRows, rows);
    CurrentMetrics::add(CurrentMetrics::StorageBufferBytes, bytes);

    size_t old_rows = to.rows();

    MemoryTracker::BlockerInThread temporarily_disable_memory_tracker;

    try
    {
        for (size_t column_no = 0, columns = to.columns(); column_no < columns; ++column_no)
        {
            const IColumn & col_from = *from.getByPosition(column_no).column.get();
            MutableColumnPtr col_to = IColumn::mutate(std::move(to.getByPosition(column_no).column));

            col_to->insertRangeFrom(col_from, 0, rows);

            to.getByPosition(column_no).column = std::move(col_to);
        }
    }
    catch (...)
    {
        /// Rollback changes.
        try
        {
            for (size_t column_no = 0, columns = to.columns(); column_no < columns; ++column_no)
            {
                ColumnPtr & col_to = to.getByPosition(column_no).column;
                if (col_to->size() != old_rows)
                    col_to = col_to->cut(0, old_rows);
            }
        }
        catch (...)
        {
            /// In case when we cannot rollback, do not leave incorrect state in memory.
            std::terminate();
        }

        throw;
    }
}


class BufferBlockOutputStream : public IBlockOutputStream
{
public:
    explicit BufferBlockOutputStream(
        StorageBuffer & storage_,
        const StorageMetadataPtr & metadata_snapshot_)
        : storage(storage_)
        , metadata_snapshot(metadata_snapshot_)
    {}

    Block getHeader() const override { return metadata_snapshot->getSampleBlock(); }

    void write(const Block & block) override
    {
        if (!block)
            return;

        // Check table structure.
        metadata_snapshot->check(block, true);

        size_t rows = block.rows();
        if (!rows)
            return;

        StoragePtr destination;
        if (storage.destination_id)
        {
            destination = DatabaseCatalog::instance().tryGetTable(storage.destination_id, storage.global_context);
            if (destination.get() == &storage)
                throw Exception("Destination table is myself. Write will cause infinite loop.", ErrorCodes::INFINITE_LOOP);
        }

        size_t bytes = block.bytes();

        storage.writes.rows += rows;
        storage.writes.bytes += bytes;

        /// If the block already exceeds the maximum limit, then we skip the buffer.
        if (rows > storage.max_thresholds.rows || bytes > storage.max_thresholds.bytes)
        {
            if (storage.destination_id)
            {
                LOG_TRACE(storage.log, "Writing block with {} rows, {} bytes directly.", rows, bytes);
                storage.writeBlockToDestination(block, destination);
            }
            return;
        }

        /// We distribute the load on the shards by the stream number.
        const auto start_shard_num = getThreadId() % storage.num_shards;

        /// We loop through the buffers, trying to lock mutex. No more than one lap.
        auto shard_num = start_shard_num;

        StorageBuffer::Buffer * least_busy_buffer = nullptr;
        std::unique_lock<std::mutex> least_busy_lock;
        size_t least_busy_shard_rows = 0;

        for (size_t try_no = 0; try_no < storage.num_shards; ++try_no)
        {
            std::unique_lock lock(storage.buffers[shard_num].mutex, std::try_to_lock);

            if (lock.owns_lock())
            {
                size_t num_rows = storage.buffers[shard_num].data.rows();
                if (!least_busy_buffer || num_rows < least_busy_shard_rows)
                {
                    least_busy_buffer = &storage.buffers[shard_num];
                    least_busy_lock = std::move(lock);
                    least_busy_shard_rows = num_rows;
                }
            }

            shard_num = (shard_num + 1) % storage.num_shards;
        }

        /// If you still can not lock anything at once, then we'll wait on mutex.
        if (!least_busy_buffer)
        {
            least_busy_buffer = &storage.buffers[start_shard_num];
            least_busy_lock = std::unique_lock(least_busy_buffer->mutex);
        }
        insertIntoBuffer(block, *least_busy_buffer);
        least_busy_lock.unlock();

        storage.reschedule();
    }
private:
    StorageBuffer & storage;
    StorageMetadataPtr metadata_snapshot;

    void insertIntoBuffer(const Block & block, StorageBuffer::Buffer & buffer)
    {
        time_t current_time = time(nullptr);

        /// Sort the columns in the block. This is necessary to make it easier to concatenate the blocks later.
        Block sorted_block = block.sortColumns();

        if (!buffer.data)
        {
            buffer.data = sorted_block.cloneEmpty();
        }
        else if (storage.checkThresholds(buffer, current_time, sorted_block.rows(), sorted_block.bytes()))
        {
            /** If, after inserting the buffer, the constraints are exceeded, then we will reset the buffer.
              * This also protects against unlimited consumption of RAM, since if it is impossible to write to the table,
              *  an exception will be thrown, and new data will not be added to the buffer.
              */

            storage.flushBuffer(buffer, false /* check_thresholds */, true /* locked */);
        }

        if (!buffer.first_write_time)
            buffer.first_write_time = current_time;

        appendBlock(sorted_block, buffer.data);
    }
};


BlockOutputStreamPtr StorageBuffer::write(const ASTPtr & /*query*/, const StorageMetadataPtr & metadata_snapshot, const Context & /*context*/)
{
    return std::make_shared<BufferBlockOutputStream>(*this, metadata_snapshot);
}


bool StorageBuffer::mayBenefitFromIndexForIn(
    const ASTPtr & left_in_operand, const Context & query_context, const StorageMetadataPtr & /*metadata_snapshot*/) const
{
    if (!destination_id)
        return false;

    auto destination = DatabaseCatalog::instance().getTable(destination_id, query_context);

    if (destination.get() == this)
        throw Exception("Destination table is myself. Read will cause infinite loop.", ErrorCodes::INFINITE_LOOP);

    return destination->mayBenefitFromIndexForIn(left_in_operand, query_context, destination->getInMemoryMetadataPtr());
}


void StorageBuffer::startup()
{
    if (global_context.getSettingsRef().readonly)
    {
        LOG_WARNING(log, "Storage {} is run with readonly settings, it will not be able to insert data. Set appropriate system_profile to fix this.", getName());
    }

    flush_handle = bg_pool.createTask(log->name() + "/Bg", [this]{ flushBack(); });
    flush_handle->activateAndSchedule();
}


void StorageBuffer::shutdown()
{
    if (!flush_handle)
        return;

    flush_handle->deactivate();

    try
    {
        optimize(nullptr /*query*/, getInMemoryMetadataPtr(), {} /*partition*/, false /*final*/, false /*deduplicate*/, global_context);
    }
    catch (...)
    {
        tryLogCurrentException(__PRETTY_FUNCTION__);
    }
}


/** NOTE If you do OPTIMIZE after insertion,
  * it does not guarantee, that all data will be in destination table at the time of next SELECT just after OPTIMIZE.
  *
  * Because in case if there was already running flushBuffer method,
  *  then call to flushBuffer inside OPTIMIZE will see empty buffer and return quickly,
  *  but at the same time, the already running flushBuffer method possibly is not finished,
  *  so next SELECT will observe missing data.
  *
  * This kind of race condition make very hard to implement proper tests.
  */
bool StorageBuffer::optimize(
    const ASTPtr & /*query*/,
    const StorageMetadataPtr & /*metadata_snapshot*/,
    const ASTPtr & partition,
    bool final,
    bool deduplicate,
    const Context & /*context*/)
{
    if (partition)
        throw Exception("Partition cannot be specified when optimizing table of type Buffer", ErrorCodes::NOT_IMPLEMENTED);

    if (final)
        throw Exception("FINAL cannot be specified when optimizing table of type Buffer", ErrorCodes::NOT_IMPLEMENTED);

    if (deduplicate)
        throw Exception("DEDUPLICATE cannot be specified when optimizing table of type Buffer", ErrorCodes::NOT_IMPLEMENTED);

    flushAllBuffers(false, true);
    return true;
}


bool StorageBuffer::checkThresholds(const Buffer & buffer, time_t current_time, size_t additional_rows, size_t additional_bytes) const
{
    time_t time_passed = 0;
    if (buffer.first_write_time)
        time_passed = current_time - buffer.first_write_time;

    size_t rows = buffer.data.rows() + additional_rows;
    size_t bytes = buffer.data.bytes() + additional_bytes;

    return checkThresholdsImpl(rows, bytes, time_passed);
}


bool StorageBuffer::checkThresholdsImpl(size_t rows, size_t bytes, time_t time_passed) const
{
    if (time_passed > min_thresholds.time && rows > min_thresholds.rows && bytes > min_thresholds.bytes)
    {
        ProfileEvents::increment(ProfileEvents::StorageBufferPassedAllMinThresholds);
        return true;
    }

    if (time_passed > max_thresholds.time)
    {
        ProfileEvents::increment(ProfileEvents::StorageBufferPassedTimeMaxThreshold);
        return true;
    }

    if (rows > max_thresholds.rows)
    {
        ProfileEvents::increment(ProfileEvents::StorageBufferPassedRowsMaxThreshold);
        return true;
    }

    if (bytes > max_thresholds.bytes)
    {
        ProfileEvents::increment(ProfileEvents::StorageBufferPassedBytesMaxThreshold);
        return true;
    }

    return false;
}


void StorageBuffer::flushAllBuffers(bool check_thresholds, bool reset_blocks_structure)
{
    for (auto & buf : buffers)
        flushBuffer(buf, check_thresholds, false, reset_blocks_structure);
}


void StorageBuffer::flushBuffer(Buffer & buffer, bool check_thresholds, bool locked, bool reset_block_structure)
{
    Block block_to_write;
    time_t current_time = time(nullptr);

    size_t rows = 0;
    size_t bytes = 0;
    time_t time_passed = 0;

    std::unique_lock lock(buffer.mutex, std::defer_lock);
    if (!locked)
        lock.lock();

    block_to_write = buffer.data.cloneEmpty();

    rows = buffer.data.rows();
    bytes = buffer.data.bytes();
    if (buffer.first_write_time)
        time_passed = current_time - buffer.first_write_time;

    if (check_thresholds)
    {
        if (!checkThresholdsImpl(rows, bytes, time_passed))
            return;
    }
    else
    {
        if (rows == 0)
            return;
    }

    buffer.data.swap(block_to_write);
    buffer.first_write_time = 0;

    CurrentMetrics::sub(CurrentMetrics::StorageBufferRows, block_to_write.rows());
    CurrentMetrics::sub(CurrentMetrics::StorageBufferBytes, block_to_write.bytes());

    ProfileEvents::increment(ProfileEvents::StorageBufferFlush);

    LOG_TRACE(log, "Flushing buffer with {} rows, {} bytes, age {} seconds {}.", rows, bytes, time_passed, (check_thresholds ? "(bg)" : "(direct)"));

    if (!destination_id)
        return;

    /** For simplicity, buffer is locked during write.
        * We could unlock buffer temporary, but it would lead to too many difficulties:
        * - data, that is written, will not be visible for SELECTs;
        * - new data could be appended to buffer, and in case of exception, we must merge it with old data, that has not been written;
        * - this could lead to infinite memory growth.
        */
    try
    {
        writeBlockToDestination(block_to_write, DatabaseCatalog::instance().tryGetTable(destination_id, global_context));
        if (reset_block_structure)
            buffer.data.clear();
    }
    catch (...)
    {
        ProfileEvents::increment(ProfileEvents::StorageBufferErrorOnFlush);

        /// Return the block to its place in the buffer.

        CurrentMetrics::add(CurrentMetrics::StorageBufferRows, block_to_write.rows());
        CurrentMetrics::add(CurrentMetrics::StorageBufferBytes, block_to_write.bytes());

        buffer.data.swap(block_to_write);

        if (!buffer.first_write_time)
            buffer.first_write_time = current_time;

        /// After a while, the next write attempt will happen.
        throw;
    }
}


void StorageBuffer::writeBlockToDestination(const Block & block, StoragePtr table)
{
    if (!destination_id || !block)
        return;

    if (!table)
    {
        LOG_ERROR(log, "Destination table {} doesn't exist. Block of data is discarded.", destination_id.getNameForLogs());
        return;
    }
    auto destination_metadata_snapshot = table->getInMemoryMetadataPtr();

    MemoryTracker::BlockerInThread temporarily_disable_memory_tracker;

    auto insert = std::make_shared<ASTInsertQuery>();
    insert->table_id = destination_id;

    /** We will insert columns that are the intersection set of columns of the buffer table and the subordinate table.
      * This will support some of the cases (but not all) when the table structure does not match.
      */
    Block structure_of_destination_table = allow_materialized ? destination_metadata_snapshot->getSampleBlock()
                                                              : destination_metadata_snapshot->getSampleBlockNonMaterialized();
    Block block_to_write;
    for (size_t i : ext::range(0, structure_of_destination_table.columns()))
    {
        auto dst_col = structure_of_destination_table.getByPosition(i);
        if (block.has(dst_col.name))
        {
            auto column = block.getByName(dst_col.name);
            if (!column.type->equals(*dst_col.type))
            {
                LOG_WARNING(log, "Destination table {} have different type of column {} ({} != {}). Block of data is converted.", destination_id.getNameForLogs(), backQuoteIfNeed(column.name), dst_col.type->getName(), column.type->getName());
                column.column = castColumn(column, dst_col.type);
                column.type = dst_col.type;
            }

            block_to_write.insert(column);
        }
    }

    if (block_to_write.columns() == 0)
    {
        LOG_ERROR(log, "Destination table {} have no common columns with block in buffer. Block of data is discarded.", destination_id.getNameForLogs());
        return;
    }

    if (block_to_write.columns() != block.columns())
        LOG_WARNING(log, "Not all columns from block in buffer exist in destination table {}. Some columns are discarded.", destination_id.getNameForLogs());

    auto list_of_columns = std::make_shared<ASTExpressionList>();
    insert->columns = list_of_columns;
    list_of_columns->children.reserve(block_to_write.columns());
    for (const auto & column : block_to_write)
        list_of_columns->children.push_back(std::make_shared<ASTIdentifier>(column.name));

    auto insert_context = Context(global_context);
    insert_context.makeQueryContext();

    InterpreterInsertQuery interpreter{insert, insert_context, allow_materialized};

    auto block_io = interpreter.execute();
    block_io.out->writePrefix();
    block_io.out->write(block_to_write);
    block_io.out->writeSuffix();
}


void StorageBuffer::flushBack()
{
    try
    {
        flushAllBuffers(true);
    }
    catch (...)
    {
        tryLogCurrentException(__PRETTY_FUNCTION__);
    }

    reschedule();
}

void StorageBuffer::reschedule()
{
    time_t min_first_write_time = std::numeric_limits<time_t>::max();
    time_t rows = 0;

    for (auto & buffer : buffers)
    {
        std::lock_guard lock(buffer.mutex);
        min_first_write_time = buffer.first_write_time;
        rows += buffer.data.rows();
    }

    /// will be rescheduled via INSERT
    if (!rows)
        return;

    time_t current_time = time(nullptr);
    time_t time_passed = current_time - min_first_write_time;

    size_t min = std::max<ssize_t>(min_thresholds.time - time_passed, 1);
    size_t max = std::max<ssize_t>(max_thresholds.time - time_passed, 1);
    flush_handle->scheduleAfter(std::min(min, max) * 1000);
}

void StorageBuffer::checkAlterIsPossible(const AlterCommands & commands, const Settings & /* settings */) const
{
    for (const auto & command : commands)
    {
        if (command.type != AlterCommand::Type::ADD_COLUMN && command.type != AlterCommand::Type::MODIFY_COLUMN
            && command.type != AlterCommand::Type::DROP_COLUMN && command.type != AlterCommand::Type::COMMENT_COLUMN)
            throw Exception(
                "Alter of type '" + alterTypeToString(command.type) + "' is not supported by storage " + getName(),
                ErrorCodes::NOT_IMPLEMENTED);
    }
}

std::optional<UInt64> StorageBuffer::totalRows() const
{
    std::optional<UInt64> underlying_rows;
    auto underlying = DatabaseCatalog::instance().tryGetTable(destination_id, global_context);

    if (underlying)
        underlying_rows = underlying->totalRows();
    if (!underlying_rows)
        return underlying_rows;

    UInt64 rows = 0;
    for (const auto & buffer : buffers)
    {
        std::lock_guard lock(buffer.mutex);
        rows += buffer.data.rows();
    }
    return rows + *underlying_rows;
}

std::optional<UInt64> StorageBuffer::totalBytes() const
{
    UInt64 bytes = 0;
    for (const auto & buffer : buffers)
    {
        std::lock_guard lock(buffer.mutex);
        bytes += buffer.data.allocatedBytes();
    }
    return bytes;
}

void StorageBuffer::alter(const AlterCommands & params, const Context & context, TableLockHolder &)
{
    auto table_id = getStorageID();
    checkAlterIsPossible(params, context.getSettingsRef());
    auto metadata_snapshot = getInMemoryMetadataPtr();

    /// Flush all buffers to storages, so that no non-empty blocks of the old
    /// structure remain. Structure of empty blocks will be updated during first
    /// insert.
    optimize({} /*query*/, metadata_snapshot, {} /*partition_id*/, false /*final*/, false /*deduplicate*/, context);

    StorageInMemoryMetadata new_metadata = *metadata_snapshot;
    params.apply(new_metadata, context);
    DatabaseCatalog::instance().getDatabase(table_id.database_name)->alterTable(context, table_id, new_metadata);
    setInMemoryMetadata(new_metadata);
}


void registerStorageBuffer(StorageFactory & factory)
{
    /** Buffer(db, table, num_buckets, min_time, max_time, min_rows, max_rows, min_bytes, max_bytes)
      *
      * db, table - in which table to put data from buffer.
      * num_buckets - level of parallelism.
      * min_time, max_time, min_rows, max_rows, min_bytes, max_bytes - conditions for flushing the buffer.
      */

    factory.registerStorage("Buffer", [](const StorageFactory::Arguments & args)
    {
        ASTs & engine_args = args.engine_args;

        if (engine_args.size() != 9)
            throw Exception("Storage Buffer requires 9 parameters: "
                " destination_database, destination_table, num_buckets, min_time, max_time, min_rows, max_rows, min_bytes, max_bytes.",
                ErrorCodes::NUMBER_OF_ARGUMENTS_DOESNT_MATCH);

        // Table and database name arguments accept expressions, evaluate them.
        engine_args[0] = evaluateConstantExpressionForDatabaseName(engine_args[0], args.local_context);
        engine_args[1] = evaluateConstantExpressionOrIdentifierAsLiteral(engine_args[1], args.local_context);

        // After we evaluated all expressions, check that all arguments are
        // literals.
        for (size_t i = 0; i < 9; i++)
        {
            if (!typeid_cast<ASTLiteral *>(engine_args[i].get()))
            {
                throw Exception(ErrorCodes::BAD_ARGUMENTS,
                    "Storage Buffer expects a literal as an argument #{}, got '{}'"
                    " instead", i, engine_args[i]->formatForErrorMessage());
            }
        }

        String destination_database = engine_args[0]->as<ASTLiteral &>().value.safeGet<String>();
        String destination_table = engine_args[1]->as<ASTLiteral &>().value.safeGet<String>();

        UInt64 num_buckets = applyVisitor(FieldVisitorConvertToNumber<UInt64>(), engine_args[2]->as<ASTLiteral &>().value);

        Int64 min_time = applyVisitor(FieldVisitorConvertToNumber<Int64>(), engine_args[3]->as<ASTLiteral &>().value);
        Int64 max_time = applyVisitor(FieldVisitorConvertToNumber<Int64>(), engine_args[4]->as<ASTLiteral &>().value);
        UInt64 min_rows = applyVisitor(FieldVisitorConvertToNumber<UInt64>(), engine_args[5]->as<ASTLiteral &>().value);
        UInt64 max_rows = applyVisitor(FieldVisitorConvertToNumber<UInt64>(), engine_args[6]->as<ASTLiteral &>().value);
        UInt64 min_bytes = applyVisitor(FieldVisitorConvertToNumber<UInt64>(), engine_args[7]->as<ASTLiteral &>().value);
        UInt64 max_bytes = applyVisitor(FieldVisitorConvertToNumber<UInt64>(), engine_args[8]->as<ASTLiteral &>().value);

        /// If destination_id is not set, do not write data from the buffer, but simply empty the buffer.
        StorageID destination_id = StorageID::createEmpty();
        if (!destination_table.empty())
        {
            destination_id.database_name = args.context.resolveDatabase(destination_database);
            destination_id.table_name = destination_table;
        }

        return StorageBuffer::create(
            args.table_id,
            args.columns,
            args.constraints,
            args.context,
            num_buckets,
            StorageBuffer::Thresholds{min_time, min_rows, min_bytes},
            StorageBuffer::Thresholds{max_time, max_rows, max_bytes},
            destination_id,
            static_cast<bool>(args.local_context.getSettingsRef().insert_allow_materialized_columns));
    });
}

}<|MERGE_RESOLUTION|>--- conflicted
+++ resolved
@@ -237,7 +237,6 @@
                         query_plan, columns_intersection, destination_metadata_snapshot, query_info,
                         context, processed_stage, max_block_size, num_streams);
 
-<<<<<<< HEAD
                 if (query_plan.isInitialized())
                 {
 
@@ -277,27 +276,6 @@
             adding_limits_and_quota->setStepDescription("Lock destination table for Buffer");
             query_plan.addStep(std::move(adding_limits_and_quota));
         }
-=======
-                if (!pipe_from_dst.empty())
-                {
-                    pipe_from_dst.addSimpleTransform([&](const Block & stream_header)
-                    {
-                        return std::make_shared<AddingMissedTransform>(stream_header, header_after_adding_defaults,
-                            metadata_snapshot->getColumns(), context);
-                    });
-
-                    pipe_from_dst.addSimpleTransform([&](const Block & stream_header)
-                    {
-                        return std::make_shared<ConvertingTransform>(
-                            stream_header, header, ConvertingTransform::MatchColumnsMode::Name);
-                    });
-                }
-            }
-        }
-
-        pipe_from_dst.addTableLock(destination_lock);
-        pipe_from_dst.addStorageHolder(destination);
->>>>>>> 0082c56b
     }
 
     Pipe pipe_from_buffers;
