#include "StoragePostgreSQL.h"

#if USE_LIBPQXX

#include <Storages/StorageFactory.h>
#include <Storages/transformQueryForExternalDatabase.h>
#include <Interpreters/evaluateConstantExpression.h>
#include <Interpreters/Context.h>
#include <DataTypes/DataTypeString.h>
#include <DataTypes/DataTypeArray.h>
#include <DataTypes/DataTypeDate.h>
#include <DataTypes/DataTypeDateTime.h>
#include <DataTypes/DataTypesDecimal.h>
#include <DataTypes/DataTypeNullable.h>
#include <Columns/ColumnString.h>
#include <Columns/ColumnArray.h>
#include <Columns/ColumnsNumber.h>
#include <Columns/ColumnDecimal.h>
#include <DataStreams/PostgreSQLBlockInputStream.h>
#include <Core/Settings.h>
#include <Common/parseAddress.h>
#include <Common/assert_cast.h>
#include <Parsers/ASTLiteral.h>
#include <Columns/ColumnNullable.h>
#include <Formats/FormatFactory.h>
#include <Formats/FormatSettings.h>
#include <Processors/Sources/SourceFromInputStream.h>
#include <Common/parseRemoteDescription.h>
#include <Processors/Pipe.h>
#include <IO/WriteHelpers.h>


namespace DB
{

namespace ErrorCodes
{
    extern const int NUMBER_OF_ARGUMENTS_DOESNT_MATCH;
    extern const int NOT_IMPLEMENTED;
}

StoragePostgreSQL::StoragePostgreSQL(
    const StorageID & table_id_,
    postgres::PoolWithFailoverPtr pool_,
    const String & remote_table_name_,
    const ColumnsDescription & columns_,
    const ConstraintsDescription & constraints_,
    const String & comment,
    ContextPtr context_,
    const String & remote_table_schema_)
    : IStorage(table_id_)
    , remote_table_name(remote_table_name_)
    , remote_table_schema(remote_table_schema_)
    , global_context(context_)
    , pool(std::move(pool_))
{
    StorageInMemoryMetadata storage_metadata;
    storage_metadata.setColumns(columns_);
    storage_metadata.setConstraints(constraints_);
    storage_metadata.setComment(comment);
    setInMemoryMetadata(storage_metadata);
}


Pipe StoragePostgreSQL::read(
    const Names & column_names_,
    const StorageMetadataPtr & metadata_snapshot,
    SelectQueryInfo & query_info_,
    ContextPtr context_,
    QueryProcessingStage::Enum /*processed_stage*/,
    size_t max_block_size_,
    unsigned)
{
    metadata_snapshot->check(column_names_, getVirtuals(), getStorageID());

    /// Connection is already made to the needed database, so it should not be present in the query;
    /// remote_table_schema is empty if it is not specified, will access only table_name.
    String query = transformQueryForExternalDatabase(
        query_info_, metadata_snapshot->getColumns().getOrdinary(),
        IdentifierQuotingStyle::DoubleQuotes, remote_table_schema, remote_table_name, context_);

    Block sample_block;
    for (const String & column_name : column_names_)
    {
        auto column_data = metadata_snapshot->getColumns().getPhysical(column_name);
        WhichDataType which(column_data.type);
        if (which.isEnum())
            column_data.type = std::make_shared<DataTypeString>();
        sample_block.insert({ column_data.type, column_data.name });
    }

    return Pipe(std::make_shared<SourceFromInputStream>(
            std::make_shared<PostgreSQLBlockInputStream>(pool->get(), query, sample_block, max_block_size_)));
}


class PostgreSQLBlockOutputStream : public IBlockOutputStream
{
public:
    explicit PostgreSQLBlockOutputStream(
        const StorageMetadataPtr & metadata_snapshot_,
        postgres::ConnectionHolderPtr connection_holder_,
        const std::string & remote_table_name_)
        : metadata_snapshot(metadata_snapshot_)
        , connection_holder(std::move(connection_holder_))
        , remote_table_name(remote_table_name_)
    {
    }

    Block getHeader() const override { return metadata_snapshot->getSampleBlock(); }


    void writePrefix() override
    {
        work = std::make_unique<pqxx::work>(connection_holder->get());
    }


    void write(const Block & block) override
    {
        if (!work)
            return;

        const auto columns = block.getColumns();
        const size_t num_rows = block.rows(), num_cols = block.columns();
        const auto data_types = block.getDataTypes();

        if (!stream_inserter)
            stream_inserter = std::make_unique<pqxx::stream_to>(*work, remote_table_name, block.getNames());

        /// std::optional lets libpqxx to know if value is NULL
        std::vector<std::optional<std::string>> row(num_cols);

        for (const auto i : ext::range(0, num_rows))
        {
            for (const auto j : ext::range(0, num_cols))
            {
                if (columns[j]->isNullAt(i))
                {
                    row[j] = std::nullopt;
                }
                else
                {
                    WriteBufferFromOwnString ostr;

                    if (isArray(data_types[j]))
                    {
                        parseArray((*columns[j])[i], data_types[j], ostr);
                    }
                    else
                    {
                        data_types[j]->getDefaultSerialization()->serializeText(*columns[j], i, ostr, FormatSettings{});
                    }

                    row[j] = ostr.str();
                }
            }

            stream_inserter->write_values(row);
        }
    }


    void writeSuffix() override
    {
        if (stream_inserter)
        {
            stream_inserter->complete();
            work->commit();
        }
    }


    /// Cannot just use serializeAsText for array data type even though it converts perfectly
    /// any dimension number array into text format, because it incloses in '[]' and for postgres it must be '{}'.
    /// Check if array[...] syntax from PostgreSQL will be applicable.
    void parseArray(const Field & array_field, const DataTypePtr & data_type, WriteBuffer & ostr)
    {
        const auto * array_type = typeid_cast<const DataTypeArray *>(data_type.get());
        const auto & nested = array_type->getNestedType();
        const auto & array = array_field.get<Array>();

        if (!isArray(nested))
        {
            writeText(clickhouseToPostgresArray(array, data_type), ostr);
            return;
        }

        writeChar('{', ostr);

        const auto * nested_array_type = typeid_cast<const DataTypeArray *>(nested.get());
        for (auto iter = array.begin(); iter != array.end(); ++iter)
        {
            if (iter != array.begin())
                writeText(", ", ostr);

            if (!isArray(nested_array_type->getNestedType()))
            {
                writeText(clickhouseToPostgresArray(iter->get<Array>(), nested), ostr);
            }
            else
            {
                parseArray(*iter, nested, ostr);
            }
        }

        writeChar('}', ostr);
    }


    /// Conversion is done via column casting because with writeText(Array..) got incorrect conversion
    /// of Date and DateTime data types and it added extra quotes for values inside array.
    static std::string clickhouseToPostgresArray(const Array & array_field, const DataTypePtr & data_type)
    {
        auto nested = typeid_cast<const DataTypeArray *>(data_type.get())->getNestedType();
        auto array_column = ColumnArray::create(createNested(nested));
        array_column->insert(array_field);
        WriteBufferFromOwnString ostr;
        data_type->getDefaultSerialization()->serializeText(*array_column, 0, ostr, FormatSettings{});

        /// ostr is guaranteed to be at least '[]', i.e. size is at least 2 and 2 only if ostr.str() == '[]'
        assert(ostr.str().size() >= 2);
        return '{' + std::string(ostr.str().begin() + 1, ostr.str().end() - 1) + '}';
    }


    static MutableColumnPtr createNested(DataTypePtr nested)
    {
        bool is_nullable = false;
        if (nested->isNullable())
        {
            is_nullable = true;
            nested = static_cast<const DataTypeNullable *>(nested.get())->getNestedType();
        }

        WhichDataType which(nested);
        MutableColumnPtr nested_column;
        if (which.isString() || which.isFixedString())   nested_column = ColumnString::create();
        else if (which.isInt8() || which.isInt16())      nested_column = ColumnInt16::create();
        else if (which.isUInt8() || which.isUInt16())    nested_column = ColumnUInt16::create();
        else if (which.isInt32())                        nested_column = ColumnInt32::create();
        else if (which.isUInt32())                       nested_column = ColumnUInt32::create();
        else if (which.isInt64())                        nested_column = ColumnInt64::create();
        else if (which.isUInt64())                       nested_column = ColumnUInt64::create();
        else if (which.isFloat32())                      nested_column = ColumnFloat32::create();
        else if (which.isFloat64())                      nested_column = ColumnFloat64::create();
        else if (which.isDate())                         nested_column = ColumnUInt16::create();
        else if (which.isDateTime())                     nested_column = ColumnUInt32::create();
        else if (which.isDecimal32())
        {
            const auto & type = typeid_cast<const DataTypeDecimal<Decimal32> *>(nested.get());
            nested_column = ColumnDecimal<Decimal32>::create(0, type->getScale());
        }
        else if (which.isDecimal64())
        {
            const auto & type = typeid_cast<const DataTypeDecimal<Decimal64> *>(nested.get());
            nested_column = ColumnDecimal<Decimal64>::create(0, type->getScale());
        }
        else if (which.isDecimal128())
        {
            const auto & type = typeid_cast<const DataTypeDecimal<Decimal128> *>(nested.get());
            nested_column = ColumnDecimal<Decimal128>::create(0, type->getScale());
        }
        else if (which.isDecimal256())
        {
            const auto & type = typeid_cast<const DataTypeDecimal<Decimal256> *>(nested.get());
            nested_column = ColumnDecimal<Decimal256>::create(0, type->getScale());
        }
        else
            throw Exception(ErrorCodes::NOT_IMPLEMENTED, "Type conversion not supported");

        if (is_nullable)
            return ColumnNullable::create(std::move(nested_column), ColumnUInt8::create(nested_column->size(), 0));

        return nested_column;
    }


private:
    StorageMetadataPtr metadata_snapshot;
    postgres::ConnectionHolderPtr connection_holder;
    std::string remote_table_name;

    std::unique_ptr<pqxx::work> work;
    std::unique_ptr<pqxx::stream_to> stream_inserter;
};


BlockOutputStreamPtr StoragePostgreSQL::write(
        const ASTPtr & /*query*/, const StorageMetadataPtr & metadata_snapshot, ContextPtr /* context */)
{
    return std::make_shared<PostgreSQLBlockOutputStream>(metadata_snapshot, pool->get(), remote_table_name);
}


void registerStoragePostgreSQL(StorageFactory & factory)
{
    factory.registerStorage("PostgreSQL", [](const StorageFactory::Arguments & args)
    {
        ASTs & engine_args = args.engine_args;

        if (engine_args.size() < 5 || engine_args.size() > 6)
            throw Exception("Storage PostgreSQL requires from 5 to 6 parameters: "
                            "PostgreSQL('host:port', 'database', 'table', 'username', 'password' [, 'schema']",
                ErrorCodes::NUMBER_OF_ARGUMENTS_DOESNT_MATCH);

        for (auto & engine_arg : engine_args)
            engine_arg = evaluateConstantExpressionOrIdentifierAsLiteral(engine_arg, args.getLocalContext());

        auto host_port = engine_args[0]->as<ASTLiteral &>().value.safeGet<String>();
        /// Split into replicas if needed.
        size_t max_addresses = args.getContext()->getSettingsRef().glob_expansion_max_elements;
        auto addresses = parseRemoteDescriptionForExternalDatabase(host_port, max_addresses, 5432);

        const String & remote_database = engine_args[1]->as<ASTLiteral &>().value.safeGet<String>();
        const String & remote_table = engine_args[2]->as<ASTLiteral &>().value.safeGet<String>();
        const String & username = engine_args[3]->as<ASTLiteral &>().value.safeGet<String>();
        const String & password = engine_args[4]->as<ASTLiteral &>().value.safeGet<String>();

        String remote_table_schema;
        if (engine_args.size() == 6)
            remote_table_schema = engine_args[5]->as<ASTLiteral &>().value.safeGet<String>();

        auto pool = std::make_shared<postgres::PoolWithFailover>(
            remote_database,
            addresses,
            username,
            password,
            args.getContext()->getSettingsRef().postgresql_connection_pool_size,
            args.getContext()->getSettingsRef().postgresql_connection_pool_wait_timeout);

        return StoragePostgreSQL::create(
<<<<<<< HEAD
            args.table_id, pool, remote_table, args.columns, args.constraints, args.comment, args.getContext(), remote_table_schema);
=======
            args.table_id, std::move(pool), remote_table,
            args.columns, args.constraints, args.getContext(), remote_table_schema);
>>>>>>> e85d87fe
    },
    {
        .source_access_type = AccessType::POSTGRES,
    });
}

}

#endif<|MERGE_RESOLUTION|>--- conflicted
+++ resolved
@@ -330,12 +330,14 @@
             args.getContext()->getSettingsRef().postgresql_connection_pool_wait_timeout);
 
         return StoragePostgreSQL::create(
-<<<<<<< HEAD
-            args.table_id, pool, remote_table, args.columns, args.constraints, args.comment, args.getContext(), remote_table_schema);
-=======
-            args.table_id, std::move(pool), remote_table,
-            args.columns, args.constraints, args.getContext(), remote_table_schema);
->>>>>>> e85d87fe
+            args.table_id,
+            std::move(pool),
+            remote_table,
+            args.columns,
+            args.constraints,
+            args.comment,
+            args.getContext(),
+            remote_table_schema);
     },
     {
         .source_access_type = AccessType::POSTGRES,
