--- conflicted
+++ resolved
@@ -103,10 +103,6 @@
     ++pos;
 
     /// Parse optional parameters
-<<<<<<< HEAD
-=======
-    ParserList args_parser(std::make_unique<ParserNestedTableOrExpression>(), std::make_unique<ParserToken>(TokenType::Comma));
->>>>>>> 7fb53b20
     ASTPtr expr_list_args;
 
     ParserList args_parser_nested(std::make_unique<ParserDataType>(), std::make_unique<ParserToken>(TokenType::Comma), false);
