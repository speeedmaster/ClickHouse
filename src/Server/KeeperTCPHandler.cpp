--- conflicted
+++ resolved
@@ -394,11 +394,8 @@
             if (result.has_requests && !close_received)
             {
                 auto [received_op, received_xid] = receiveRequest();
-<<<<<<< HEAD
                 packageReceived();
-=======
                 log_long_operation("Receiving request");
->>>>>>> ef607963
 
                 if (received_op == Coordination::OpNum::Close)
                 {
