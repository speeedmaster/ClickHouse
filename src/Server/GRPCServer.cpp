--- conflicted
+++ resolved
@@ -775,11 +775,7 @@
             query_end = insert_query->data;
         }
         String query(begin, query_end);
-<<<<<<< HEAD
-        io = ::DB::executeQuery(query, *query_context, false, QueryProcessingStage::Complete, true);
-=======
-        io = ::DB::executeQuery(query, query_context, false, QueryProcessingStage::Complete, true, true);
->>>>>>> 57f61c95
+        io = ::DB::executeQuery(query, query_context, false, QueryProcessingStage::Complete, true);
     }
 
     void Call::processInput()
