#include <Processors/QueryPlan/ReadFromMergeTree.h>
#include <Processors/QueryPipeline.h>
#include <Processors/ConcatProcessor.h>
#include <Processors/Transforms/ReverseTransform.h>
#include <Processors/Transforms/ExpressionTransform.h>
#include <Processors/Transforms/FilterTransform.h>
#include <Processors/Transforms/AddingSelectorTransform.h>
#include <Processors/Transforms/CopyTransform.h>
#include <Processors/Sources/NullSource.h>
#include <Processors/Merges/AggregatingSortedTransform.h>
#include <Processors/Merges/CollapsingSortedTransform.h>
#include <Processors/Merges/MergingSortedTransform.h>
#include <Processors/Merges/ReplacingSortedTransform.h>
#include <Processors/Merges/SummingSortedTransform.h>
#include <Processors/Merges/VersionedCollapsingTransform.h>
#include <Storages/MergeTree/MergeTreeInOrderSelectProcessor.h>
#include <Storages/MergeTree/MergeTreeReverseSelectProcessor.h>
#include <Storages/MergeTree/MergeTreeThreadSelectBlockInputProcessor.h>
#include <Storages/MergeTree/MergeTreeDataSelectExecutor.h>
#include <Storages/MergeTree/MergeTreeReadPool.h>
#include <Storages/VirtualColumnUtils.h>
#include <Interpreters/ExpressionAnalyzer.h>
#include <Interpreters/TreeRewriter.h>
#include <common/logger_useful.h>
#include <Common/JSONBuilder.h>

namespace ProfileEvents
{
    extern const Event SelectedParts;
    extern const Event SelectedRanges;
    extern const Event SelectedMarks;
}

namespace DB
{

namespace ErrorCodes
{
    extern const int INDEX_NOT_USED;
    extern const int LOGICAL_ERROR;
}

struct ReadFromMergeTree::AnalysisResult
{
    RangesInDataParts parts_with_ranges;
    MergeTreeDataSelectSamplingData sampling;
    IndexStats index_stats;
    Names column_names_to_read;
    ReadFromMergeTree::ReadType read_type = ReadFromMergeTree::ReadType::Default;
};

static MergeTreeReaderSettings getMergeTreeReaderSettings(const ContextPtr & context)
{
    const auto & settings = context->getSettingsRef();
    return {
        .min_bytes_to_use_direct_io = settings.min_bytes_to_use_direct_io,
        .min_bytes_to_use_mmap_io = settings.min_bytes_to_use_mmap_io,
        .mmap_cache = context->getMMappedFileCache(),
        .max_read_buffer_size = settings.max_read_buffer_size,
        .save_marks_in_cache = true,
        .checksum_on_read = settings.checksum_on_read,
    };
}

static const PrewhereInfoPtr & getPrewhereInfo(const SelectQueryInfo & query_info)
{
    return query_info.projection ? query_info.projection->prewhere_info
                                 : query_info.prewhere_info;
}

ReadFromMergeTree::ReadFromMergeTree(
    MergeTreeData::DataPartsVector parts_,
    Names real_column_names_,
    Names virt_column_names_,
    const MergeTreeData & data_,
    const SelectQueryInfo & query_info_,
    StorageMetadataPtr metadata_snapshot_,
    StorageMetadataPtr metadata_snapshot_base_,
    ContextPtr context_,
    size_t max_block_size_,
    size_t num_streams_,
    bool sample_factor_column_queried_,
    std::shared_ptr<PartitionIdToMaxBlock> max_block_numbers_to_read_,
    Poco::Logger * log_)
    : ISourceStep(DataStream{.header = MergeTreeBaseSelectProcessor::transformHeader(
        metadata_snapshot_->getSampleBlockForColumns(real_column_names_, data_.getVirtuals(), data_.getStorageID()),
        getPrewhereInfo(query_info_),
        data_.getPartitionValueType(),
        virt_column_names_)})
    , reader_settings(getMergeTreeReaderSettings(context_))
    , prepared_parts(std::move(parts_))
    , real_column_names(std::move(real_column_names_))
    , virt_column_names(std::move(virt_column_names_))
    , data(data_)
    , query_info(query_info_)
    , prewhere_info(getPrewhereInfo(query_info))
    , actions_settings(ExpressionActionsSettings::fromContext(context_))
    , metadata_snapshot(std::move(metadata_snapshot_))
    , metadata_snapshot_base(std::move(metadata_snapshot_base_))
    , context(std::move(context_))
    , max_block_size(max_block_size_)
    , requested_num_streams(num_streams_)
    , preferred_block_size_bytes(context->getSettingsRef().preferred_block_size_bytes)
    , preferred_max_column_in_block_size_bytes(context->getSettingsRef().preferred_max_column_in_block_size_bytes)
    , sample_factor_column_queried(sample_factor_column_queried_)
    , max_block_numbers_to_read(std::move(max_block_numbers_to_read_))
    , log(log_)
{
    if (sample_factor_column_queried)
    {
        /// Only _sample_factor virtual column is added by ReadFromMergeTree
        /// Other virtual columns are added by MergeTreeBaseSelectProcessor.
        auto type = std::make_shared<DataTypeFloat64>();
        output_stream->header.insert({type->createColumn(), type, "_sample_factor"});
    }
}

Pipe ReadFromMergeTree::readFromPool(
    RangesInDataParts parts_with_range,
    Names required_columns,
    size_t max_streams,
    size_t min_marks_for_concurrent_read,
    bool use_uncompressed_cache)
{
    Pipes pipes;
    size_t sum_marks = 0;
    size_t total_rows = 0;

    for (const auto & part : parts_with_range)
    {
        sum_marks += part.getMarksCount();
        total_rows += part.getRowsCount();
    }

    const auto & settings = context->getSettingsRef();
    MergeTreeReadPool::BackoffSettings backoff_settings(settings);

    auto pool = std::make_shared<MergeTreeReadPool>(
        max_streams,
        sum_marks,
        min_marks_for_concurrent_read,
        std::move(parts_with_range),
        data,
        metadata_snapshot,
        prewhere_info,
        true,
        required_columns,
        backoff_settings,
        settings.preferred_block_size_bytes,
        false);

    auto * logger = &Poco::Logger::get(data.getLogName() + " (SelectExecutor)");
    LOG_DEBUG(logger, "Reading approx. {} rows with {} streams", total_rows, max_streams);

    for (size_t i = 0; i < max_streams; ++i)
    {
        auto source = std::make_shared<MergeTreeThreadSelectBlockInputProcessor>(
            i, pool, min_marks_for_concurrent_read, max_block_size,
            settings.preferred_block_size_bytes, settings.preferred_max_column_in_block_size_bytes,
            data, metadata_snapshot, use_uncompressed_cache,
            prewhere_info, actions_settings, reader_settings, virt_column_names);

        if (i == 0)
        {
            /// Set the approximate number of rows for the first source only
            source->addTotalRowsApprox(total_rows);
        }

        pipes.emplace_back(std::move(source));
    }

    return Pipe::unitePipes(std::move(pipes));
}

template<typename TSource>
ProcessorPtr ReadFromMergeTree::createSource(
    const RangesInDataPart & part,
    const Names & required_columns,
    bool use_uncompressed_cache,
    bool one_range_per_task)
{
    return std::make_shared<TSource>(
            data, metadata_snapshot, part.data_part, max_block_size, preferred_block_size_bytes,
            preferred_max_column_in_block_size_bytes, required_columns, part.ranges, use_uncompressed_cache,
<<<<<<< HEAD
            prewhere_info, true, reader_settings, virt_column_names, part.part_index_in_query, one_range_per_task);
=======
            prewhere_info, actions_settings, true, reader_settings, virt_column_names, part.part_index_in_query);
>>>>>>> 06570d2a
}

Pipe ReadFromMergeTree::readInOrder(
    RangesInDataParts parts_with_range,
    Names required_columns,
    ReadType read_type,
    bool use_uncompressed_cache)
{
    Pipes pipes;
    /// For reading in order it makes sense to read only
    /// one range per task to reduce number of read rows.
    bool one_range_per_task = read_type != ReadType::Default;

    for (const auto & part : parts_with_range)
    {
        auto source = read_type == ReadType::InReverseOrder
                    ? createSource<MergeTreeReverseSelectProcessor>(part, required_columns, use_uncompressed_cache, one_range_per_task)
                    : createSource<MergeTreeInOrderSelectProcessor>(part, required_columns, use_uncompressed_cache, one_range_per_task);

        pipes.emplace_back(std::move(source));
    }

    auto pipe = Pipe::unitePipes(std::move(pipes));

    if (read_type == ReadType::InReverseOrder)
    {
        pipe.addSimpleTransform([&](const Block & header)
        {
            return std::make_shared<ReverseTransform>(header);
        });
    }

    return pipe;
}

Pipe ReadFromMergeTree::read(
    RangesInDataParts parts_with_range, Names required_columns, ReadType read_type,
    size_t max_streams, size_t min_marks_for_concurrent_read, bool use_uncompressed_cache)
{
    if (read_type == ReadType::Default && max_streams > 1)
        return readFromPool(parts_with_range, required_columns, max_streams,
                            min_marks_for_concurrent_read, use_uncompressed_cache);

    auto pipe = readInOrder(parts_with_range, required_columns, read_type, use_uncompressed_cache);

    /// Use ConcatProcessor to concat sources together.
    /// It is needed to read in parts order (and so in PK order) if single thread is used.
    if (read_type == ReadType::Default && pipe.numOutputPorts() > 1)
        pipe.addTransform(std::make_shared<ConcatProcessor>(pipe.getHeader(), pipe.numOutputPorts()));

    return pipe;
}

namespace
{

struct PartRangesReadInfo
{
    std::vector<size_t> sum_marks_in_parts;

    size_t sum_marks = 0;
    size_t total_rows = 0;
    size_t adaptive_parts = 0;
    size_t index_granularity_bytes = 0;
    size_t max_marks_to_use_cache = 0;
    size_t min_marks_for_concurrent_read = 0;

    bool use_uncompressed_cache = false;

    PartRangesReadInfo(
        const RangesInDataParts & parts,
        const Settings & settings,
        const MergeTreeSettings & data_settings)
    {
        /// Count marks for each part.
        sum_marks_in_parts.resize(parts.size());
        for (size_t i = 0; i < parts.size(); ++i)
        {
            total_rows += parts[i].getRowsCount();
            sum_marks_in_parts[i] = parts[i].getMarksCount();
            sum_marks += sum_marks_in_parts[i];

            if (parts[i].data_part->index_granularity_info.is_adaptive)
                ++adaptive_parts;
        }

        if (adaptive_parts > parts.size() / 2)
            index_granularity_bytes = data_settings.index_granularity_bytes;

        max_marks_to_use_cache = MergeTreeDataSelectExecutor::roundRowsOrBytesToMarks(
            settings.merge_tree_max_rows_to_use_cache,
            settings.merge_tree_max_bytes_to_use_cache,
            data_settings.index_granularity,
            index_granularity_bytes);

        min_marks_for_concurrent_read = MergeTreeDataSelectExecutor::minMarksForConcurrentRead(
            settings.merge_tree_min_rows_for_concurrent_read,
            settings.merge_tree_min_bytes_for_concurrent_read,
            data_settings.index_granularity,
            index_granularity_bytes,
            sum_marks);

        use_uncompressed_cache = settings.use_uncompressed_cache;
        if (sum_marks > max_marks_to_use_cache)
            use_uncompressed_cache = false;
    }
};

}

Pipe ReadFromMergeTree::spreadMarkRangesAmongStreams(
    RangesInDataParts && parts_with_ranges,
    const Names & column_names)
{
    const auto & settings = context->getSettingsRef();
    const auto data_settings = data.getSettings();

    PartRangesReadInfo info(parts_with_ranges, settings, *data_settings);

    if (0 == info.sum_marks)
        return {};

    size_t num_streams = requested_num_streams;
    if (num_streams > 1)
    {
        /// Reduce the number of num_streams if the data is small.
        if (info.sum_marks < num_streams * info.min_marks_for_concurrent_read && parts_with_ranges.size() < num_streams)
            num_streams = std::max((info.sum_marks + info.min_marks_for_concurrent_read - 1) / info.min_marks_for_concurrent_read, parts_with_ranges.size());
    }

    return read(std::move(parts_with_ranges), column_names, ReadType::Default,
                num_streams, info.min_marks_for_concurrent_read, info.use_uncompressed_cache);
}

static ActionsDAGPtr createProjection(const Block & header)
{
    auto projection = std::make_shared<ActionsDAG>(header.getNamesAndTypesList());
    projection->removeUnusedActions(header.getNames());
    projection->projectInput();
    return projection;
}

Pipe ReadFromMergeTree::spreadMarkRangesAmongStreamsWithOrder(
    RangesInDataParts && parts_with_ranges,
    const Names & column_names,
    const ActionsDAGPtr & sorting_key_prefix_expr,
    ActionsDAGPtr & out_projection,
    const InputOrderInfoPtr & input_order_info)
{
    const auto & settings = context->getSettingsRef();
    const auto data_settings = data.getSettings();

    PartRangesReadInfo info(parts_with_ranges, settings, *data_settings);

    Pipes res;

    if (info.sum_marks == 0)
        return {};

    /// Let's split ranges to avoid reading much data.
    auto split_ranges = [rows_granularity = data_settings->index_granularity, max_block_size = max_block_size]
        (const auto & ranges, int direction)
    {
        MarkRanges new_ranges;
        const size_t max_marks_in_range = (max_block_size + rows_granularity - 1) / rows_granularity;
        size_t marks_in_range = 1;

        if (direction == 1)
        {
            /// Split first few ranges to avoid reading much data.
            bool split = false;
            for (auto range : ranges)
            {
                while (!split && range.begin + marks_in_range < range.end)
                {
                    new_ranges.emplace_back(range.begin, range.begin + marks_in_range);
                    range.begin += marks_in_range;
                    marks_in_range *= 2;

                    if (marks_in_range > max_marks_in_range)
                        split = true;
                }
                new_ranges.emplace_back(range.begin, range.end);
            }
        }
        else
        {
            /// Split all ranges to avoid reading much data, because we have to
            ///  store whole range in memory to reverse it.
            for (auto it = ranges.rbegin(); it != ranges.rend(); ++it)
            {
                auto range = *it;
                while (range.begin + marks_in_range < range.end)
                {
                    new_ranges.emplace_front(range.end - marks_in_range, range.end);
                    range.end -= marks_in_range;
                    marks_in_range = std::min(marks_in_range * 2, max_marks_in_range);
                }
                new_ranges.emplace_front(range.begin, range.end);
            }
        }

        return new_ranges;
    };

    const size_t min_marks_per_stream = (info.sum_marks - 1) / requested_num_streams + 1;
    bool need_preliminary_merge = (parts_with_ranges.size() > settings.read_in_order_two_level_merge_threshold);

    Pipes pipes;

    for (size_t i = 0; i < requested_num_streams && !parts_with_ranges.empty(); ++i)
    {
        size_t need_marks = min_marks_per_stream;
        RangesInDataParts new_parts;

        /// Loop over parts.
        /// We will iteratively take part or some subrange of a part from the back
        ///  and assign a stream to read from it.
        while (need_marks > 0 && !parts_with_ranges.empty())
        {
            RangesInDataPart part = parts_with_ranges.back();
            parts_with_ranges.pop_back();

            size_t & marks_in_part = info.sum_marks_in_parts.back();

            /// We will not take too few rows from a part.
            if (marks_in_part >= info.min_marks_for_concurrent_read &&
                need_marks < info.min_marks_for_concurrent_read)
                need_marks = info.min_marks_for_concurrent_read;

            /// Do not leave too few rows in the part.
            if (marks_in_part > need_marks &&
                marks_in_part - need_marks < info.min_marks_for_concurrent_read)
                need_marks = marks_in_part;

            MarkRanges ranges_to_get_from_part;

            /// We take the whole part if it is small enough.
            if (marks_in_part <= need_marks)
            {
                ranges_to_get_from_part = part.ranges;

                need_marks -= marks_in_part;
                info.sum_marks_in_parts.pop_back();
            }
            else
            {
                /// Loop through ranges in part. Take enough ranges to cover "need_marks".
                while (need_marks > 0)
                {
                    if (part.ranges.empty())
                        throw Exception("Unexpected end of ranges while spreading marks among streams",
                                        ErrorCodes::LOGICAL_ERROR);

                    MarkRange & range = part.ranges.front();

                    const size_t marks_in_range = range.end - range.begin;
                    const size_t marks_to_get_from_range = std::min(marks_in_range, need_marks);

                    ranges_to_get_from_part.emplace_back(range.begin, range.begin + marks_to_get_from_range);
                    range.begin += marks_to_get_from_range;
                    marks_in_part -= marks_to_get_from_range;
                    need_marks -= marks_to_get_from_range;
                    if (range.begin == range.end)
                        part.ranges.pop_front();
                }
                parts_with_ranges.emplace_back(part);
            }

            ranges_to_get_from_part = split_ranges(ranges_to_get_from_part, input_order_info->direction);
            new_parts.emplace_back(part.data_part, part.part_index_in_query, std::move(ranges_to_get_from_part));
        }

        auto read_type = input_order_info->direction == 1
                       ? ReadFromMergeTree::ReadType::InOrder
                       : ReadFromMergeTree::ReadType::InReverseOrder;

        pipes.emplace_back(read(std::move(new_parts), column_names, read_type,
                           requested_num_streams, info.min_marks_for_concurrent_read, info.use_uncompressed_cache));
    }

    if (need_preliminary_merge)
    {
        SortDescription sort_description;
        for (size_t j = 0; j < input_order_info->order_key_prefix_descr.size(); ++j)
            sort_description.emplace_back(metadata_snapshot->getSortingKey().column_names[j],
                                          input_order_info->direction, 1);

        auto sorting_key_expr = std::make_shared<ExpressionActions>(sorting_key_prefix_expr);

        for (auto & pipe : pipes)
        {
            /// Drop temporary columns, added by 'sorting_key_prefix_expr'
            out_projection = createProjection(pipe.getHeader());

            pipe.addSimpleTransform([sorting_key_expr](const Block & header)
            {
                return std::make_shared<ExpressionTransform>(header, sorting_key_expr);
            });

            if (pipe.numOutputPorts() > 1)
            {
                auto transform = std::make_shared<MergingSortedTransform>(
                        pipe.getHeader(),
                        pipe.numOutputPorts(),
                        sort_description,
                        max_block_size,
                        0, true);

                pipe.addTransform(std::move(transform));
            }
        }
    }

    return Pipe::unitePipes(std::move(pipes));
}

static void addMergingFinal(
    Pipe & pipe,
    size_t num_output_streams,
    const SortDescription & sort_description,
    MergeTreeData::MergingParams merging_params,
    Names partition_key_columns,
    size_t max_block_size)
{
    const auto & header = pipe.getHeader();
    size_t num_outputs = pipe.numOutputPorts();

    auto get_merging_processor = [&]() -> MergingTransformPtr
    {
        switch (merging_params.mode)
        {
            case MergeTreeData::MergingParams::Ordinary:
            {
                return std::make_shared<MergingSortedTransform>(header, num_outputs,
                           sort_description, max_block_size);
            }

            case MergeTreeData::MergingParams::Collapsing:
                return std::make_shared<CollapsingSortedTransform>(header, num_outputs,
                           sort_description, merging_params.sign_column, true, max_block_size);

            case MergeTreeData::MergingParams::Summing:
                return std::make_shared<SummingSortedTransform>(header, num_outputs,
                           sort_description, merging_params.columns_to_sum, partition_key_columns, max_block_size);

            case MergeTreeData::MergingParams::Aggregating:
                return std::make_shared<AggregatingSortedTransform>(header, num_outputs,
                           sort_description, max_block_size);

            case MergeTreeData::MergingParams::Replacing:
                return std::make_shared<ReplacingSortedTransform>(header, num_outputs,
                           sort_description, merging_params.version_column, max_block_size);

            case MergeTreeData::MergingParams::VersionedCollapsing:
                return std::make_shared<VersionedCollapsingTransform>(header, num_outputs,
                           sort_description, merging_params.sign_column, max_block_size);

            case MergeTreeData::MergingParams::Graphite:
                throw Exception("GraphiteMergeTree doesn't support FINAL", ErrorCodes::LOGICAL_ERROR);
        }

        __builtin_unreachable();
    };

    if (num_output_streams <= 1 || sort_description.empty())
    {
        pipe.addTransform(get_merging_processor());
        return;
    }

    ColumnNumbers key_columns;
    key_columns.reserve(sort_description.size());

    for (const auto & desc : sort_description)
    {
        if (!desc.column_name.empty())
            key_columns.push_back(header.getPositionByName(desc.column_name));
        else
            key_columns.emplace_back(desc.column_number);
    }

    pipe.addSimpleTransform([&](const Block & stream_header)
    {
        return std::make_shared<AddingSelectorTransform>(stream_header, num_output_streams, key_columns);
    });

    pipe.transform([&](OutputPortRawPtrs ports)
    {
        Processors transforms;
        std::vector<OutputPorts::iterator> output_ports;
        transforms.reserve(ports.size() + num_output_streams);
        output_ports.reserve(ports.size());

        for (auto & port : ports)
        {
            auto copier = std::make_shared<CopyTransform>(header, num_output_streams);
            connect(*port, copier->getInputPort());
            output_ports.emplace_back(copier->getOutputs().begin());
            transforms.emplace_back(std::move(copier));
        }

        for (size_t i = 0; i < num_output_streams; ++i)
        {
            auto merge = get_merging_processor();
            merge->setSelectorPosition(i);
            auto input = merge->getInputs().begin();

            /// Connect i-th merge with i-th input port of every copier.
            for (size_t j = 0; j < ports.size(); ++j)
            {
                connect(*output_ports[j], *input);
                ++output_ports[j];
                ++input;
            }

            transforms.emplace_back(std::move(merge));
        }

        return transforms;
    });
}


Pipe ReadFromMergeTree::spreadMarkRangesAmongStreamsFinal(
    RangesInDataParts && parts_with_ranges,
    const Names & column_names,
    ActionsDAGPtr & out_projection)
{
    const auto & settings = context->getSettingsRef();
    const auto data_settings = data.getSettings();

    PartRangesReadInfo info(parts_with_ranges, settings, *data_settings);

    size_t num_streams = requested_num_streams;
    if (num_streams > settings.max_final_threads)
        num_streams = settings.max_final_threads;

    /// If setting do_not_merge_across_partitions_select_final is true than we won't merge parts from different partitions.
    /// We have all parts in parts vector, where parts with same partition are nearby.
    /// So we will store iterators pointed to the beginning of each partition range (and parts.end()),
    /// then we will create a pipe for each partition that will run selecting processor and merging processor
    /// for the parts with this partition. In the end we will unite all the pipes.
    std::vector<RangesInDataParts::iterator> parts_to_merge_ranges;
    auto it = parts_with_ranges.begin();
    parts_to_merge_ranges.push_back(it);

    if (settings.do_not_merge_across_partitions_select_final)
    {
        while (it != parts_with_ranges.end())
        {
            it = std::find_if(
                it, parts_with_ranges.end(), [&it](auto & part) { return it->data_part->info.partition_id != part.data_part->info.partition_id; });
            parts_to_merge_ranges.push_back(it);
        }
        /// We divide threads for each partition equally. But we will create at least the number of partitions threads.
        /// (So, the total number of threads could be more than initial num_streams.
        num_streams /= (parts_to_merge_ranges.size() - 1);
    }
    else
    {
        /// If do_not_merge_across_partitions_select_final is false we just merge all the parts.
        parts_to_merge_ranges.push_back(parts_with_ranges.end());
    }

    Pipes partition_pipes;

    /// If do_not_merge_across_partitions_select_final is true and num_streams > 1
    /// we will store lonely parts with level > 0 to use parallel select on them.
    std::vector<RangesInDataPart> lonely_parts;
    size_t total_rows_in_lonely_parts = 0;
    size_t sum_marks_in_lonely_parts = 0;

    for (size_t range_index = 0; range_index < parts_to_merge_ranges.size() - 1; ++range_index)
    {
        Pipe pipe;

        {
            RangesInDataParts new_parts;

            /// If do_not_merge_across_partitions_select_final is true and there is only one part in partition
            /// with level > 0 then we won't postprocess this part and if num_streams > 1 we
            /// can use parallel select on such parts. We save such parts in one vector and then use
            /// MergeTreeReadPool and MergeTreeThreadSelectBlockInputProcessor for parallel select.
            if (num_streams > 1 && settings.do_not_merge_across_partitions_select_final &&
                std::distance(parts_to_merge_ranges[range_index], parts_to_merge_ranges[range_index + 1]) == 1 &&
                parts_to_merge_ranges[range_index]->data_part->info.level > 0)
            {
                total_rows_in_lonely_parts += parts_to_merge_ranges[range_index]->getRowsCount();
                sum_marks_in_lonely_parts += parts_to_merge_ranges[range_index]->getMarksCount();
                lonely_parts.push_back(std::move(*parts_to_merge_ranges[range_index]));
                continue;
            }
            else
            {
                for (auto part_it = parts_to_merge_ranges[range_index]; part_it != parts_to_merge_ranges[range_index + 1]; ++part_it)
                {
                    new_parts.emplace_back(part_it->data_part, part_it->part_index_in_query, part_it->ranges);
                }
            }

            if (new_parts.empty())
                continue;

            pipe = read(std::move(new_parts), column_names, ReadFromMergeTree::ReadType::InOrder,
                num_streams, 0, info.use_uncompressed_cache);

            /// Drop temporary columns, added by 'sorting_key_expr'
            if (!out_projection)
                out_projection = createProjection(pipe.getHeader());
        }

        auto sorting_expr = std::make_shared<ExpressionActions>(
            metadata_snapshot->getSortingKey().expression->getActionsDAG().clone());

        pipe.addSimpleTransform([sorting_expr](const Block & header)
        {
            return std::make_shared<ExpressionTransform>(header, sorting_expr);
        });

        /// If do_not_merge_across_partitions_select_final is true and there is only one part in partition
        /// with level > 0 then we won't postprocess this part
        if (settings.do_not_merge_across_partitions_select_final &&
            std::distance(parts_to_merge_ranges[range_index], parts_to_merge_ranges[range_index + 1]) == 1 &&
            parts_to_merge_ranges[range_index]->data_part->info.level > 0)
        {
            partition_pipes.emplace_back(std::move(pipe));
            continue;
        }

        Names sort_columns = metadata_snapshot->getSortingKeyColumns();
        SortDescription sort_description;
        size_t sort_columns_size = sort_columns.size();
        sort_description.reserve(sort_columns_size);

        Names partition_key_columns = metadata_snapshot->getPartitionKey().column_names;

        const auto & header = pipe.getHeader();
        for (size_t i = 0; i < sort_columns_size; ++i)
            sort_description.emplace_back(header.getPositionByName(sort_columns[i]), 1, 1);

        addMergingFinal(
            pipe,
            std::min<size_t>(num_streams, settings.max_final_threads),
            sort_description, data.merging_params, partition_key_columns, max_block_size);

        partition_pipes.emplace_back(std::move(pipe));
    }

    if (!lonely_parts.empty())
    {
        RangesInDataParts new_parts;

        size_t num_streams_for_lonely_parts = num_streams * lonely_parts.size();


        const size_t min_marks_for_concurrent_read = MergeTreeDataSelectExecutor::minMarksForConcurrentRead(
            settings.merge_tree_min_rows_for_concurrent_read,
            settings.merge_tree_min_bytes_for_concurrent_read,
            data_settings->index_granularity,
            info.index_granularity_bytes,
            sum_marks_in_lonely_parts);

        /// Reduce the number of num_streams_for_lonely_parts if the data is small.
        if (sum_marks_in_lonely_parts < num_streams_for_lonely_parts * min_marks_for_concurrent_read && lonely_parts.size() < num_streams_for_lonely_parts)
            num_streams_for_lonely_parts = std::max((sum_marks_in_lonely_parts + min_marks_for_concurrent_read - 1) / min_marks_for_concurrent_read, lonely_parts.size());

        auto pipe = read(std::move(lonely_parts), column_names, ReadFromMergeTree::ReadType::Default,
                num_streams_for_lonely_parts, min_marks_for_concurrent_read, info.use_uncompressed_cache);

        /// Drop temporary columns, added by 'sorting_key_expr'
        if (!out_projection)
            out_projection = createProjection(pipe.getHeader());

        auto sorting_expr = std::make_shared<ExpressionActions>(
            metadata_snapshot->getSortingKey().expression->getActionsDAG().clone());

        pipe.addSimpleTransform([sorting_expr](const Block & header)
        {
            return std::make_shared<ExpressionTransform>(header, sorting_expr);
        });

        partition_pipes.emplace_back(std::move(pipe));
    }

    return Pipe::unitePipes(std::move(partition_pipes));
}

ReadFromMergeTree::AnalysisResult ReadFromMergeTree::selectRangesToRead(MergeTreeData::DataPartsVector parts) const
{
    AnalysisResult result;
    const auto & settings = context->getSettingsRef();

    size_t total_parts = parts.size();

    auto part_values = MergeTreeDataSelectExecutor::filterPartsByVirtualColumns(data, parts, query_info.query, context);
    if (part_values && part_values->empty())
        return result;

    result.column_names_to_read = real_column_names;

    /// If there are only virtual columns in the query, you must request at least one non-virtual one.
    if (result.column_names_to_read.empty())
    {
        NamesAndTypesList available_real_columns = metadata_snapshot->getColumns().getAllPhysical();
        result.column_names_to_read.push_back(ExpressionActions::getSmallestColumn(available_real_columns));
    }

    metadata_snapshot->check(result.column_names_to_read, data.getVirtuals(), data.getStorageID());

    // Build and check if primary key is used when necessary
    const auto & primary_key = metadata_snapshot->getPrimaryKey();
    Names primary_key_columns = primary_key.column_names;
    KeyCondition key_condition(query_info, context, primary_key_columns, primary_key.expression);

    if (settings.force_primary_key && key_condition.alwaysUnknownOrTrue())
    {
        throw Exception(
            ErrorCodes::INDEX_NOT_USED,
            "Primary key ({}) is not used and setting 'force_primary_key' is set.",
            fmt::join(primary_key_columns, ", "));
    }
    LOG_DEBUG(log, "Key condition: {}", key_condition.toString());

    const auto & select = query_info.query->as<ASTSelectQuery &>();

    MergeTreeDataSelectExecutor::filterPartsByPartition(
        parts, part_values, metadata_snapshot_base, data, query_info, context,
        max_block_numbers_to_read.get(), log, result.index_stats);

    result.sampling = MergeTreeDataSelectExecutor::getSampling(
        select, metadata_snapshot->getColumns().getAllPhysical(), parts, key_condition,
        data, metadata_snapshot, context, sample_factor_column_queried, log);

    if (result.sampling.read_nothing)
        return result;

    size_t total_marks_pk = 0;
    for (const auto & part : parts)
        total_marks_pk += part->index_granularity.getMarksCountWithoutFinal();

    size_t parts_before_pk = parts.size();

    result.parts_with_ranges = MergeTreeDataSelectExecutor::filterPartsByPrimaryKeyAndSkipIndexes(
        std::move(parts),
        metadata_snapshot,
        query_info,
        context,
        key_condition,
        reader_settings,
        log,
        requested_num_streams,
        result.index_stats,
        true);

    size_t sum_marks_pk = total_marks_pk;
    for (const auto & stat : result.index_stats)
        if (stat.type == IndexType::PrimaryKey)
            sum_marks_pk = stat.num_granules_after;

    size_t sum_marks = 0;
    size_t sum_ranges = 0;

    for (const auto & part : result.parts_with_ranges)
    {
        sum_ranges += part.ranges.size();
        sum_marks += part.getMarksCount();
    }

    LOG_DEBUG(
        log,
        "Selected {}/{} parts by partition key, {} parts by primary key, {}/{} marks by primary key, {} marks to read from {} ranges",
        parts_before_pk,
        total_parts,
        result.parts_with_ranges.size(),
        sum_marks_pk,
        total_marks_pk,
        sum_marks,
        sum_ranges);

    ProfileEvents::increment(ProfileEvents::SelectedParts, result.parts_with_ranges.size());
    ProfileEvents::increment(ProfileEvents::SelectedRanges, sum_ranges);
    ProfileEvents::increment(ProfileEvents::SelectedMarks, sum_marks);

    const auto & input_order_info = query_info.input_order_info
        ? query_info.input_order_info
        : (query_info.projection ? query_info.projection->input_order_info : nullptr);

    if ((settings.optimize_read_in_order || settings.optimize_aggregation_in_order) && input_order_info)
        result.read_type = (input_order_info->direction > 0) ? ReadType::InOrder
                                                             : ReadType::InReverseOrder;

    return result;
}

void ReadFromMergeTree::initializePipeline(QueryPipeline & pipeline, const BuildQueryPipelineSettings &)
{
    auto result = selectRangesToRead(prepared_parts);
    auto query_id_holder = MergeTreeDataSelectExecutor::checkLimits(data, result.parts_with_ranges, context);

    if (result.parts_with_ranges.empty())
    {
        pipeline.init(Pipe(std::make_shared<NullSource>(getOutputStream().header)));
        return;
    }

    /// Projection, that needed to drop columns, which have appeared by execution
    /// of some extra expressions, and to allow execute the same expressions later.
    /// NOTE: It may lead to double computation of expressions.
    ActionsDAGPtr result_projection;

    Names column_names_to_read = std::move(result.column_names_to_read);
    const auto & select = query_info.query->as<ASTSelectQuery &>();
    if (!select.final() && result.sampling.use_sampling)
    {
        /// Add columns needed for `sample_by_ast` to `column_names_to_read`.
        /// Skip this if final was used, because such columns were already added from PK.
        std::vector<String> add_columns = result.sampling.filter_expression->getRequiredColumns().getNames();
        column_names_to_read.insert(column_names_to_read.end(), add_columns.begin(), add_columns.end());
        std::sort(column_names_to_read.begin(), column_names_to_read.end());
        column_names_to_read.erase(std::unique(column_names_to_read.begin(), column_names_to_read.end()),
                                   column_names_to_read.end());
    }

    const auto & input_order_info = query_info.input_order_info
        ? query_info.input_order_info
        : (query_info.projection ? query_info.projection->input_order_info : nullptr);

    Pipe pipe;

    const auto & settings = context->getSettingsRef();

    if (select.final())
    {
        /// Add columns needed to calculate the sorting expression and the sign.
        std::vector<String> add_columns = metadata_snapshot->getColumnsRequiredForSortingKey();
        column_names_to_read.insert(column_names_to_read.end(), add_columns.begin(), add_columns.end());

        if (!data.merging_params.sign_column.empty())
            column_names_to_read.push_back(data.merging_params.sign_column);
        if (!data.merging_params.version_column.empty())
            column_names_to_read.push_back(data.merging_params.version_column);

        std::sort(column_names_to_read.begin(), column_names_to_read.end());
        column_names_to_read.erase(std::unique(column_names_to_read.begin(), column_names_to_read.end()), column_names_to_read.end());

        pipe = spreadMarkRangesAmongStreamsFinal(
            std::move(result.parts_with_ranges),
            column_names_to_read,
            result_projection);
    }
    else if ((settings.optimize_read_in_order || settings.optimize_aggregation_in_order) && input_order_info)
    {
        size_t prefix_size = input_order_info->order_key_prefix_descr.size();
        auto order_key_prefix_ast = metadata_snapshot->getSortingKey().expression_list_ast->clone();
        order_key_prefix_ast->children.resize(prefix_size);

        auto syntax_result = TreeRewriter(context).analyze(order_key_prefix_ast, metadata_snapshot->getColumns().getAllPhysical());
        auto sorting_key_prefix_expr = ExpressionAnalyzer(order_key_prefix_ast, syntax_result, context).getActionsDAG(false);

        pipe = spreadMarkRangesAmongStreamsWithOrder(
            std::move(result.parts_with_ranges),
            column_names_to_read,
            sorting_key_prefix_expr,
            result_projection,
            input_order_info);
    }
    else
    {
        pipe = spreadMarkRangesAmongStreams(
            std::move(result.parts_with_ranges),
            column_names_to_read);
    }

    if (pipe.empty())
    {
        pipeline.init(Pipe(std::make_shared<NullSource>(getOutputStream().header)));
        return;
    }

    if (result.sampling.use_sampling)
    {
        auto sampling_actions = std::make_shared<ExpressionActions>(result.sampling.filter_expression);
        pipe.addSimpleTransform([&](const Block & header)
        {
            return std::make_shared<FilterTransform>(
                header,
                sampling_actions,
                result.sampling.filter_function->getColumnName(),
                false);
        });
    }

    Block cur_header = result_projection ? result_projection->getResultColumns()
                                         : pipe.getHeader();

    auto append_actions = [&result_projection, &cur_header](ActionsDAGPtr actions)
    {
        if (!result_projection)
            result_projection = std::move(actions);
        else
            result_projection = ActionsDAG::merge(std::move(*result_projection), std::move(*actions));

        cur_header = result_projection->getResultColumns();
    };

    /// By the way, if a distributed query or query to a Merge table is made, then the `_sample_factor` column can have different values.
    if (sample_factor_column_queried)
    {
        ColumnWithTypeAndName column;
        column.name = "_sample_factor";
        column.type = std::make_shared<DataTypeFloat64>();
        column.column = column.type->createColumnConst(0, Field(result.sampling.used_sample_factor));

        auto adding_column = ActionsDAG::makeAddingColumnActions(std::move(column));
        append_actions(std::move(adding_column));
    }

    /// Extra columns may be returned (for example, if sampling is used).
    /// Convert pipe to step header structure.
    if (!isCompatibleHeader(cur_header, getOutputStream().header))
    {
        auto converting = ActionsDAG::makeConvertingActions(
            cur_header.getColumnsWithTypeAndName(),
            getOutputStream().header.getColumnsWithTypeAndName(),
            ActionsDAG::MatchColumnsMode::Name);

        append_actions(std::move(converting));
    }

    if (result_projection)
    {
        auto projection_actions = std::make_shared<ExpressionActions>(result_projection);
        pipe.addSimpleTransform([&](const Block & header)
        {
            return std::make_shared<ExpressionTransform>(header, projection_actions);
        });
    }

    for (const auto & processor : pipe.getProcessors())
        processors.emplace_back(processor);

    // Attach QueryIdHolder if needed
    if (query_id_holder)
        pipe.addQueryIdHolder(std::move(query_id_holder));

    pipeline.init(std::move(pipe));
}

static const char * indexTypeToString(ReadFromMergeTree::IndexType type)
{
    switch (type)
    {
        case ReadFromMergeTree::IndexType::None:
            return "None";
        case ReadFromMergeTree::IndexType::MinMax:
            return "MinMax";
        case ReadFromMergeTree::IndexType::Partition:
            return "Partition";
        case ReadFromMergeTree::IndexType::PrimaryKey:
            return "PrimaryKey";
        case ReadFromMergeTree::IndexType::Skip:
            return "Skip";
    }

    __builtin_unreachable();
}

static const char * readTypeToString(ReadFromMergeTree::ReadType type)
{
    switch (type)
    {
        case ReadFromMergeTree::ReadType::Default:
            return "Default";
        case ReadFromMergeTree::ReadType::InOrder:
            return "InOrder";
        case ReadFromMergeTree::ReadType::InReverseOrder:
            return "InReverseOrder";
    }

    __builtin_unreachable();
}

void ReadFromMergeTree::describeActions(FormatSettings & format_settings) const
{
    auto result = selectRangesToRead(prepared_parts);
    std::string prefix(format_settings.offset, format_settings.indent_char);
    format_settings.out << prefix << "ReadType: " << readTypeToString(result.read_type) << '\n';

    if (!result.index_stats.empty())
    {
        format_settings.out << prefix << "Parts: " << result.index_stats.back().num_parts_after << '\n';
        format_settings.out << prefix << "Granules: " << result.index_stats.back().num_granules_after << '\n';
    }
}

void ReadFromMergeTree::describeActions(JSONBuilder::JSONMap & map) const
{
    auto result = selectRangesToRead(prepared_parts);
    map.add("Read Type", readTypeToString(result.read_type));
    if (!result.index_stats.empty())
    {
        map.add("Parts", result.index_stats.back().num_parts_after);
        map.add("Granules", result.index_stats.back().num_granules_after);
    }
}

void ReadFromMergeTree::describeIndexes(FormatSettings & format_settings) const
{
    auto result = selectRangesToRead(prepared_parts);
    auto index_stats = std::move(result.index_stats);

    std::string prefix(format_settings.offset, format_settings.indent_char);
    if (!index_stats.empty())
    {
        /// Do not print anything if no indexes is applied.
        if (index_stats.size() == 1 && index_stats.front().type == IndexType::None)
            return;

        std::string indent(format_settings.indent, format_settings.indent_char);
        format_settings.out << prefix << "Indexes:\n";

        for (size_t i = 0; i < index_stats.size(); ++i)
        {
            const auto & stat = index_stats[i];
            if (stat.type == IndexType::None)
                continue;

            format_settings.out << prefix << indent << indexTypeToString(stat.type) << '\n';

            if (!stat.name.empty())
                format_settings.out << prefix << indent << indent << "Name: " << stat.name << '\n';

            if (!stat.description.empty())
                format_settings.out << prefix << indent << indent << "Description: " << stat.description << '\n';

            if (!stat.used_keys.empty())
            {
                format_settings.out << prefix << indent << indent << "Keys: " << stat.name << '\n';
                for (const auto & used_key : stat.used_keys)
                    format_settings.out << prefix << indent << indent << indent << used_key << '\n';
            }

            if (!stat.condition.empty())
                format_settings.out << prefix << indent << indent << "Condition: " << stat.condition << '\n';

            format_settings.out << prefix << indent << indent << "Parts: " << stat.num_parts_after;
            if (i)
                format_settings.out << '/' << index_stats[i - 1].num_parts_after;
            format_settings.out << '\n';

            format_settings.out << prefix << indent << indent << "Granules: " << stat.num_granules_after;
            if (i)
                format_settings.out << '/' << index_stats[i - 1].num_granules_after;
            format_settings.out << '\n';
        }
    }
}

void ReadFromMergeTree::describeIndexes(JSONBuilder::JSONMap & map) const
{
    auto result = selectRangesToRead(prepared_parts);
    auto index_stats = std::move(result.index_stats);

    if (!index_stats.empty())
    {
        /// Do not print anything if no indexes is applied.
        if (index_stats.size() == 1 && index_stats.front().type == IndexType::None)
            return;

        auto indexes_array = std::make_unique<JSONBuilder::JSONArray>();

        for (size_t i = 0; i < index_stats.size(); ++i)
        {
            const auto & stat = index_stats[i];
            if (stat.type == IndexType::None)
                continue;

            auto index_map = std::make_unique<JSONBuilder::JSONMap>();

            index_map->add("Type", indexTypeToString(stat.type));

            if (!stat.name.empty())
                index_map->add("Name", stat.name);

            if (!stat.description.empty())
                index_map->add("Description", stat.description);

            if (!stat.used_keys.empty())
            {
                auto keys_array = std::make_unique<JSONBuilder::JSONArray>();

                for (const auto & used_key : stat.used_keys)
                    keys_array->add(used_key);

                index_map->add("Keys", std::move(keys_array));
            }

            if (!stat.condition.empty())
                index_map->add("Condition", stat.condition);

            if (i)
                index_map->add("Initial Parts", index_stats[i - 1].num_parts_after);
            index_map->add("Selected Parts", stat.num_parts_after);

            if (i)
                index_map->add("Initial Granules", index_stats[i - 1].num_granules_after);
            index_map->add("Selected Granules", stat.num_granules_after);

            indexes_array->add(std::move(index_map));
        }

        map.add("Indexes", std::move(indexes_array));
    }
}

}<|MERGE_RESOLUTION|>--- conflicted
+++ resolved
@@ -182,11 +182,7 @@
     return std::make_shared<TSource>(
             data, metadata_snapshot, part.data_part, max_block_size, preferred_block_size_bytes,
             preferred_max_column_in_block_size_bytes, required_columns, part.ranges, use_uncompressed_cache,
-<<<<<<< HEAD
-            prewhere_info, true, reader_settings, virt_column_names, part.part_index_in_query, one_range_per_task);
-=======
-            prewhere_info, actions_settings, true, reader_settings, virt_column_names, part.part_index_in_query);
->>>>>>> 06570d2a
+            prewhere_info, actions_settings, true, reader_settings, virt_column_names, part.part_index_in_query, one_range_per_task);
 }
 
 Pipe ReadFromMergeTree::readInOrder(
