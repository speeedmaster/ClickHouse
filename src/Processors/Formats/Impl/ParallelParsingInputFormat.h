#pragma once

#include <Processors/Formats/IInputFormat.h>
#include <DataStreams/IBlockInputStream.h>
#include <Formats/FormatFactory.h>
#include <Common/CurrentThread.h>
#include <Common/ThreadPool.h>
#include <Common/setThreadName.h>
#include <IO/BufferWithOwnMemory.h>
#include <IO/ReadBuffer.h>
#include <Processors/Formats/IRowInputFormat.h>
#include <Interpreters/Context.h>
#include <common/logger_useful.h>
#include <Poco/Event.h>

namespace DB
{

namespace ErrorCodes
{
    extern const int LOGICAL_ERROR;
}

class Context;

/**
 * ORDER-PRESERVING parallel parsing of data formats.
 * It splits original data into chunks. Then each chunk is parsed by different thread.
 * The number of chunks equals to the number or parser threads.
 * The size of chunk is equal to min_chunk_bytes_for_parallel_parsing setting.
 *
 *                    Parsers
 *      |   |   |   |   |   |   |   |   |   |
 *      v   v   v   v   v   v   v   v   v   v
 *    |---|---|---|---|---|---|---|---|---|---|
 *    | 1 | 2 | 3 | 4 | 5 | . | . | . | . | N | <-- Processing units
 *    |---|---|---|---|---|---|---|---|---|---|
 *      ^               ^
 *      |               |
 *   readImpl        Segmentator
 *
 * This stream has three kinds of threads: one segmentator, multiple parsers,
 * and one reader thread -- that is, the one from which readImpl() is called.
 * They operate one after another on parts of data called "processing units".
 * One unit consists of buffer with raw data from file, filled by segmentator
 * thread. This raw data is then parsed by a parser thread to form a number of
 * Blocks. These Blocks are returned to the parent stream from readImpl().
 * After being read out, a processing unit is reused, to save on allocating
 * memory for the raw buffer. The processing units are organized into a circular
 * array to facilitate reuse and to apply backpressure on the segmentator thread
 * -- after it runs out of processing units, it has to wait for the reader to
 * read out the previous blocks.
 * The outline of what the threads do is as follows:
 * segmentator thread:
 *  1) wait for the next processing unit to become empty
 *  2) fill it with a part of input file
 *  3) start a parser thread
 *  4) repeat until eof
 * parser thread:
 *  1) parse the given raw buffer without any synchronization
 *  2) signal that the given unit is ready to read
 *  3) finish
 * readImpl():
 *  1) wait for the next processing unit to become ready to read
 *  2) take the blocks from the processing unit to return them to the caller
 *  3) signal that the processing unit is empty
 *  4) repeat until it encounters unit that is marked as "past_the_end"
 * All threads must also check for cancel/eof/exception flags.
 */
class ParallelParsingInputFormat : public IInputFormat
{
public:
    /* Used to recreate parser on every new data piece.*/
    using InternalParserCreator = std::function<InputFormatPtr(ReadBuffer & buf)>;

    struct Params
    {
        ReadBuffer & in;
        Block header;
        InternalParserCreator internal_parser_creator;
        FormatFactory::FileSegmentationEngine file_segmentation_engine;
        String format_name;
        size_t max_threads;
        size_t min_chunk_bytes;
    };

    explicit ParallelParsingInputFormat(Params params)
        : IInputFormat(std::move(params.header), params.in)
        , internal_parser_creator(params.internal_parser_creator)
        , file_segmentation_engine(params.file_segmentation_engine)
        , format_name(params.format_name)
        , min_chunk_bytes(params.min_chunk_bytes)
        , pool(params.max_threads)
    {
        // One unit for each thread, including segmentator and reader, plus a
        // couple more units so that the segmentation thread doesn't spuriously
        // bump into reader thread on wraparound.
        processing_units.resize(params.max_threads + 2);

        LOG_TRACE(&Poco::Logger::get("ParallelParsingInputFormat"), "Parallel parsing is used");
    }

    ~ParallelParsingInputFormat() override
    {
        finishAndWait();
    }

    void resetParser() override final
    {
        throw Exception("resetParser() is not allowed for " + getName(), ErrorCodes::LOGICAL_ERROR);
    }

    const BlockMissingValues & getMissingValues() const override final
    {
        return last_block_missing_values;
    }

    String getName() const override final { return "ParallelParsingBlockInputFormat"; }

protected:

    Chunk generate() override final;

    void onCancel() override final
    {
        /*
         * The format parsers themselves are not being cancelled here, so we'll
         * have to wait until they process the current block. Given that the
         * chunk size is on the order of megabytes, this shouldn't be too long.
         * We can't call IInputFormat->cancel here, because the parser object is
         * local to the parser thread, and we don't want to introduce any
         * synchronization between parser threads and the other threads to get
         * better performance. An ideal solution would be to add a callback to
         * IInputFormat that checks whether it was cancelled.
         */

        finishAndWait();
    }

private:

    class InternalParser
    {
    public:
        explicit InternalParser(const InputFormatPtr & input_format_)
        : input_format(input_format_)
        , port(input_format->getPort().getHeader(), input_format.get())
        {
            connect(input_format->getPort(), port);
            port.setNeeded();
        }

        Chunk getChunk()
        {
            while (true)
            {
                IProcessor::Status status = input_format->prepare();
                switch (status)
                {
                    case IProcessor::Status::Ready:
                        input_format->work();
                        break;

                    case IProcessor::Status::Finished:
                        return {};

                    case IProcessor::Status::PortFull:
                        return port.pull();

                    case IProcessor::Status::NeedData: break;
                    case IProcessor::Status::Async: break;
                    case IProcessor::Status::ExpandPipeline:
                        throw Exception("One of the parsers returned status " + IProcessor::statusToName(status) +
                                             " during parallel parsing", ErrorCodes::LOGICAL_ERROR);
                }
            }
        }

        const BlockMissingValues & getMissingValues() const { return input_format->getMissingValues(); }

    private:
        const InputFormatPtr & input_format;
        InputPort port;
    };

    const InternalParserCreator internal_parser_creator;
    /// Function to segment the file. Then "parsers" will parse that segments.
    FormatFactory::FileSegmentationEngine file_segmentation_engine;
    const String format_name;
    const size_t min_chunk_bytes;

    BlockMissingValues last_block_missing_values;

    /// Non-atomic because it is used in one thread.
    std::optional<size_t> next_block_in_current_unit;
    size_t segmentator_ticket_number{0};
    size_t reader_ticket_number{0};

    std::mutex mutex;
    std::condition_variable reader_condvar;
    std::condition_variable segmentator_condvar;

    Poco::Event first_parser_finished;

<<<<<<< HEAD
    std::atomic<bool> initialized{false};
=======
    std::atomic<bool> parsing_started{false};
>>>>>>> 87eedfde
    std::atomic<bool> parsing_finished{false};

    /// There are multiple "parsers", that's why we use thread pool.
    ThreadPool pool;
    /// Reading and segmentating the file
    ThreadFromGlobalPool segmentator_thread;

    enum ProcessingUnitStatus
    {
        READY_TO_INSERT,
        READY_TO_PARSE,
        READY_TO_READ
    };

    struct ChunkExt
    {
        std::vector<Chunk> chunk;
        std::vector<BlockMissingValues> block_missing_values;
    };

    struct ProcessingUnit
    {
        explicit ProcessingUnit()
            : status(ProcessingUnitStatus::READY_TO_INSERT)
        {
        }

        ChunkExt chunk_ext;
        Memory<> segment;
        std::atomic<ProcessingUnitStatus> status;
        /// Needed for better exception message.
        size_t offset = 0;
        bool is_last{false};
    };

    std::exception_ptr background_exception = nullptr;

    /// We use deque instead of vector, because it does not require a move
    /// constructor, which is absent for atomics that are inside ProcessingUnit.
    std::deque<ProcessingUnit> processing_units;

    /// Compute it to have a more understandable error message.
    size_t successfully_read_rows_count{0};


    void scheduleParserThreadForUnitWithNumber(size_t ticket_number)
    {
        pool.scheduleOrThrowOnError([this, ticket_number, group = CurrentThread::getGroup()]()
        {
            parserThreadFunction(group, ticket_number);
        });
        /// We have to wait here to possibly extract ColumnMappingPtr from the first parser.
        if (ticket_number == 0)
            first_parser_finished.wait();
    }

    void finishAndWait()
    {
        parsing_finished = true;

        {
            std::unique_lock<std::mutex> lock(mutex);
            segmentator_condvar.notify_all();
            reader_condvar.notify_all();
        }

        if (segmentator_thread.joinable())
            segmentator_thread.join();

        try
        {
            pool.wait();
        }
        catch (...)
        {
            tryLogCurrentException(__PRETTY_FUNCTION__);
        }
    }

    void segmentatorThreadFunction(ThreadGroupStatusPtr thread_group);
    void parserThreadFunction(ThreadGroupStatusPtr thread_group, size_t current_ticket_number);

    /// Save/log a background exception, set termination flag, wake up all
    /// threads. This function is used by segmentator and parsed threads.
    /// readImpl() is called from the main thread, so the exception handling
    /// is different.
    void onBackgroundException(size_t offset);
};

}<|MERGE_RESOLUTION|>--- conflicted
+++ resolved
@@ -202,11 +202,7 @@
 
     Poco::Event first_parser_finished;
 
-<<<<<<< HEAD
-    std::atomic<bool> initialized{false};
-=======
     std::atomic<bool> parsing_started{false};
->>>>>>> 87eedfde
     std::atomic<bool> parsing_finished{false};
 
     /// There are multiple "parsers", that's why we use thread pool.
