--- conflicted
+++ resolved
@@ -34,20 +34,12 @@
     AggregatorListPtr aggregator_list_ptr;
     Aggregator & aggregator;
     bool final;
-<<<<<<< HEAD
-    bool only_merge = false;
-    bool use_nulls = false;
-
-    AggregatingTransformParams(const Aggregator::Params & params_, bool final_, bool use_nulls_)
-=======
 
     AggregatingTransformParams(const Block & header, const Aggregator::Params & params_, bool final_)
->>>>>>> 1f8c33be
         : params(params_)
         , aggregator_list_ptr(std::make_shared<AggregatorList>())
         , aggregator(*aggregator_list_ptr->emplace(aggregator_list_ptr->end(), header, params))
         , final(final_)
-        , use_nulls(use_nulls_)
     {
     }
 
