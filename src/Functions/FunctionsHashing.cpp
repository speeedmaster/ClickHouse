#include "FunctionsHashing.h"

#include <Functions/FunctionFactory.h>


namespace DB
{

void registerFunctionsHashing(FunctionFactory & factory)
{
#if USE_SSL
    factory.registerFunction<FunctionMD4>();
    factory.registerFunction<FunctionHalfMD5>();
    factory.registerFunction<FunctionMD5>();
    factory.registerFunction<FunctionSHA1>();
    factory.registerFunction<FunctionSHA224>();
    factory.registerFunction<FunctionSHA256>();
    factory.registerFunction<FunctionSHA384>();
    factory.registerFunction<FunctionSHA512>();
#endif
    factory.registerFunction<FunctionSipHash64>();
    factory.registerFunction<FunctionSipHash128>();
    factory.registerFunction<FunctionCityHash64>();
    factory.registerFunction<FunctionFarmFingerprint64>();
    factory.registerFunction<FunctionFarmHash64>();
    factory.registerFunction<FunctionMetroHash64>();
    factory.registerFunction<FunctionIntHash32>();
    factory.registerFunction<FunctionIntHash64>();
    factory.registerFunction<FunctionURLHash>();
    factory.registerFunction<FunctionJavaHash>();
    factory.registerFunction<FunctionJavaHashUTF16LE>();
    factory.registerFunction<FunctionHiveHash>();
    factory.registerFunction<FunctionMurmurHash2_32>();
    factory.registerFunction<FunctionMurmurHash2_64>();
    factory.registerFunction<FunctionMurmurHash3_32>();
    factory.registerFunction<FunctionMurmurHash3_64>();
    factory.registerFunction<FunctionMurmurHash3_128>();
    factory.registerFunction<FunctionGccMurmurHash>();

    factory.registerFunction<FunctionXxHash32>();
    factory.registerFunction<FunctionXxHash64>();

<<<<<<< HEAD
#if USE_BLAKE3
    factory.registerFunction<FunctionBLAKE3>();
#endif
=======
    factory.registerFunction<FunctionWyHash64>();
>>>>>>> 77c06447
}
}<|MERGE_RESOLUTION|>--- conflicted
+++ resolved
@@ -40,12 +40,12 @@
     factory.registerFunction<FunctionXxHash32>();
     factory.registerFunction<FunctionXxHash64>();
 
-<<<<<<< HEAD
+    factory.registerFunction<FunctionWyHash64>();
+
+
 #if USE_BLAKE3
     factory.registerFunction<FunctionBLAKE3>();
 #endif
-=======
-    factory.registerFunction<FunctionWyHash64>();
->>>>>>> 77c06447
+
 }
 }