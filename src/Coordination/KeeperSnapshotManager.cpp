--- conflicted
+++ resolved
@@ -457,13 +457,8 @@
             {
 #ifdef NDEBUG
                 /// TODO (alesapin) remove this, it should be always CORRUPTED_DATA.
-<<<<<<< HEAD
-                LOG_ERROR(&Poco::Logger::get("KeeperSnapshotManager"), "Children counter in stat.numChildren {}"
+                LOG_ERROR(getLogger("KeeperSnapshotManager"), "Children counter in stat.numChildren {}"
                             " is different from actual children size {} for node {}", itr.value.numChildren(), itr.value.getChildren().size(), itr.key);
-=======
-                LOG_ERROR(getLogger("KeeperSnapshotManager"), "Children counter in stat.numChildren {}"
-                            " is different from actual children size {} for node {}", itr.value.stat.numChildren, itr.value.getChildren().size(), itr.key);
->>>>>>> e64466c6
 #else
                 throw Exception(ErrorCodes::LOGICAL_ERROR, "Children counter in stat.numChildren {}"
                                 " is different from actual children size {} for node {}",
