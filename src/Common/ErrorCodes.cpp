#include <Common/ErrorCodes.h>
#include <Common/Exception.h>
#include <chrono>

/** Previously, these constants were located in one enum.
  * But in this case there is a problem: when you add a new constant, you need to recompile
  * all translation units that use at least one constant (almost the whole project).
  * Therefore it is made so that definitions of constants are located here, in one file,
  * and their declaration are in different files, at the place of use.
  *
  * Later it was converted to the lookup table, to provide:
  * - errorCodeToName()
  * - system.errors table
  */

#define APPLY_FOR_ERROR_CODES(M) \
    M(0, OK) \
    M(1, UNSUPPORTED_METHOD) \
    M(2, UNSUPPORTED_PARAMETER) \
    M(3, UNEXPECTED_END_OF_FILE) \
    M(4, EXPECTED_END_OF_FILE) \
    M(6, CANNOT_PARSE_TEXT) \
    M(7, INCORRECT_NUMBER_OF_COLUMNS) \
    M(8, THERE_IS_NO_COLUMN) \
    M(9, SIZES_OF_COLUMNS_DOESNT_MATCH) \
    M(10, NOT_FOUND_COLUMN_IN_BLOCK) \
    M(11, POSITION_OUT_OF_BOUND) \
    M(12, PARAMETER_OUT_OF_BOUND) \
    M(13, SIZES_OF_COLUMNS_IN_TUPLE_DOESNT_MATCH) \
    M(15, DUPLICATE_COLUMN) \
    M(16, NO_SUCH_COLUMN_IN_TABLE) \
    M(17, DELIMITER_IN_STRING_LITERAL_DOESNT_MATCH) \
    M(18, CANNOT_INSERT_ELEMENT_INTO_CONSTANT_COLUMN) \
    M(19, SIZE_OF_FIXED_STRING_DOESNT_MATCH) \
    M(20, NUMBER_OF_COLUMNS_DOESNT_MATCH) \
    M(21, CANNOT_READ_ALL_DATA_FROM_TAB_SEPARATED_INPUT) \
    M(22, CANNOT_PARSE_ALL_VALUE_FROM_TAB_SEPARATED_INPUT) \
    M(23, CANNOT_READ_FROM_ISTREAM) \
    M(24, CANNOT_WRITE_TO_OSTREAM) \
    M(25, CANNOT_PARSE_ESCAPE_SEQUENCE) \
    M(26, CANNOT_PARSE_QUOTED_STRING) \
    M(27, CANNOT_PARSE_INPUT_ASSERTION_FAILED) \
    M(28, CANNOT_PRINT_FLOAT_OR_DOUBLE_NUMBER) \
    M(29, CANNOT_PRINT_INTEGER) \
    M(30, CANNOT_READ_SIZE_OF_COMPRESSED_CHUNK) \
    M(31, CANNOT_READ_COMPRESSED_CHUNK) \
    M(32, ATTEMPT_TO_READ_AFTER_EOF) \
    M(33, CANNOT_READ_ALL_DATA) \
    M(34, TOO_MANY_ARGUMENTS_FOR_FUNCTION) \
    M(35, TOO_FEW_ARGUMENTS_FOR_FUNCTION) \
    M(36, BAD_ARGUMENTS) \
    M(37, UNKNOWN_ELEMENT_IN_AST) \
    M(38, CANNOT_PARSE_DATE) \
    M(39, TOO_LARGE_SIZE_COMPRESSED) \
    M(40, CHECKSUM_DOESNT_MATCH) \
    M(41, CANNOT_PARSE_DATETIME) \
    M(42, NUMBER_OF_ARGUMENTS_DOESNT_MATCH) \
    M(43, ILLEGAL_TYPE_OF_ARGUMENT) \
    M(44, ILLEGAL_COLUMN) \
    M(45, ILLEGAL_NUMBER_OF_RESULT_COLUMNS) \
    M(46, UNKNOWN_FUNCTION) \
    M(47, UNKNOWN_IDENTIFIER) \
    M(48, NOT_IMPLEMENTED) \
    M(49, LOGICAL_ERROR) \
    M(50, UNKNOWN_TYPE) \
    M(51, EMPTY_LIST_OF_COLUMNS_QUERIED) \
    M(52, COLUMN_QUERIED_MORE_THAN_ONCE) \
    M(53, TYPE_MISMATCH) \
    M(54, STORAGE_DOESNT_ALLOW_PARAMETERS) \
    M(55, STORAGE_REQUIRES_PARAMETER) \
    M(56, UNKNOWN_STORAGE) \
    M(57, TABLE_ALREADY_EXISTS) \
    M(58, TABLE_METADATA_ALREADY_EXISTS) \
    M(59, ILLEGAL_TYPE_OF_COLUMN_FOR_FILTER) \
    M(60, UNKNOWN_TABLE) \
    M(61, ONLY_FILTER_COLUMN_IN_BLOCK) \
    M(62, SYNTAX_ERROR) \
    M(63, UNKNOWN_AGGREGATE_FUNCTION) \
    M(64, CANNOT_READ_AGGREGATE_FUNCTION_FROM_TEXT) \
    M(65, CANNOT_WRITE_AGGREGATE_FUNCTION_AS_TEXT) \
    M(66, NOT_A_COLUMN) \
    M(67, ILLEGAL_KEY_OF_AGGREGATION) \
    M(68, CANNOT_GET_SIZE_OF_FIELD) \
    M(69, ARGUMENT_OUT_OF_BOUND) \
    M(70, CANNOT_CONVERT_TYPE) \
    M(71, CANNOT_WRITE_AFTER_END_OF_BUFFER) \
    M(72, CANNOT_PARSE_NUMBER) \
    M(73, UNKNOWN_FORMAT) \
    M(74, CANNOT_READ_FROM_FILE_DESCRIPTOR) \
    M(75, CANNOT_WRITE_TO_FILE_DESCRIPTOR) \
    M(76, CANNOT_OPEN_FILE) \
    M(77, CANNOT_CLOSE_FILE) \
    M(78, UNKNOWN_TYPE_OF_QUERY) \
    M(79, INCORRECT_FILE_NAME) \
    M(80, INCORRECT_QUERY) \
    M(81, UNKNOWN_DATABASE) \
    M(82, DATABASE_ALREADY_EXISTS) \
    M(83, DIRECTORY_DOESNT_EXIST) \
    M(84, DIRECTORY_ALREADY_EXISTS) \
    M(85, FORMAT_IS_NOT_SUITABLE_FOR_INPUT) \
    M(86, RECEIVED_ERROR_FROM_REMOTE_IO_SERVER) \
    M(87, CANNOT_SEEK_THROUGH_FILE) \
    M(88, CANNOT_TRUNCATE_FILE) \
    M(89, UNKNOWN_COMPRESSION_METHOD) \
    M(90, EMPTY_LIST_OF_COLUMNS_PASSED) \
    M(91, SIZES_OF_MARKS_FILES_ARE_INCONSISTENT) \
    M(92, EMPTY_DATA_PASSED) \
    M(93, UNKNOWN_AGGREGATED_DATA_VARIANT) \
    M(94, CANNOT_MERGE_DIFFERENT_AGGREGATED_DATA_VARIANTS) \
    M(95, CANNOT_READ_FROM_SOCKET) \
    M(96, CANNOT_WRITE_TO_SOCKET) \
    M(97, CANNOT_READ_ALL_DATA_FROM_CHUNKED_INPUT) \
    M(98, CANNOT_WRITE_TO_EMPTY_BLOCK_OUTPUT_STREAM) \
    M(99, UNKNOWN_PACKET_FROM_CLIENT) \
    M(100, UNKNOWN_PACKET_FROM_SERVER) \
    M(101, UNEXPECTED_PACKET_FROM_CLIENT) \
    M(102, UNEXPECTED_PACKET_FROM_SERVER) \
    M(103, RECEIVED_DATA_FOR_WRONG_QUERY_ID) \
    M(104, TOO_SMALL_BUFFER_SIZE) \
    M(105, CANNOT_READ_HISTORY) \
    M(106, CANNOT_APPEND_HISTORY) \
    M(107, FILE_DOESNT_EXIST) \
    M(108, NO_DATA_TO_INSERT) \
    M(109, CANNOT_BLOCK_SIGNAL) \
    M(110, CANNOT_UNBLOCK_SIGNAL) \
    M(111, CANNOT_MANIPULATE_SIGSET) \
    M(112, CANNOT_WAIT_FOR_SIGNAL) \
    M(113, THERE_IS_NO_SESSION) \
    M(114, CANNOT_CLOCK_GETTIME) \
    M(115, UNKNOWN_SETTING) \
    M(116, THERE_IS_NO_DEFAULT_VALUE) \
    M(117, INCORRECT_DATA) \
    M(119, ENGINE_REQUIRED) \
    M(120, CANNOT_INSERT_VALUE_OF_DIFFERENT_SIZE_INTO_TUPLE) \
    M(121, UNSUPPORTED_JOIN_KEYS) \
    M(122, INCOMPATIBLE_COLUMNS) \
    M(123, UNKNOWN_TYPE_OF_AST_NODE) \
    M(124, INCORRECT_ELEMENT_OF_SET) \
    M(125, INCORRECT_RESULT_OF_SCALAR_SUBQUERY) \
    M(126, CANNOT_GET_RETURN_TYPE) \
    M(127, ILLEGAL_INDEX) \
    M(128, TOO_LARGE_ARRAY_SIZE) \
    M(129, FUNCTION_IS_SPECIAL) \
    M(130, CANNOT_READ_ARRAY_FROM_TEXT) \
    M(131, TOO_LARGE_STRING_SIZE) \
    M(133, AGGREGATE_FUNCTION_DOESNT_ALLOW_PARAMETERS) \
    M(134, PARAMETERS_TO_AGGREGATE_FUNCTIONS_MUST_BE_LITERALS) \
    M(135, ZERO_ARRAY_OR_TUPLE_INDEX) \
    M(137, UNKNOWN_ELEMENT_IN_CONFIG) \
    M(138, EXCESSIVE_ELEMENT_IN_CONFIG) \
    M(139, NO_ELEMENTS_IN_CONFIG) \
    M(140, ALL_REQUESTED_COLUMNS_ARE_MISSING) \
    M(141, SAMPLING_NOT_SUPPORTED) \
    M(142, NOT_FOUND_NODE) \
    M(143, FOUND_MORE_THAN_ONE_NODE) \
    M(144, FIRST_DATE_IS_BIGGER_THAN_LAST_DATE) \
    M(145, UNKNOWN_OVERFLOW_MODE) \
    M(146, QUERY_SECTION_DOESNT_MAKE_SENSE) \
    M(147, NOT_FOUND_FUNCTION_ELEMENT_FOR_AGGREGATE) \
    M(148, NOT_FOUND_RELATION_ELEMENT_FOR_CONDITION) \
    M(149, NOT_FOUND_RHS_ELEMENT_FOR_CONDITION) \
    M(150, EMPTY_LIST_OF_ATTRIBUTES_PASSED) \
    M(151, INDEX_OF_COLUMN_IN_SORT_CLAUSE_IS_OUT_OF_RANGE) \
    M(152, UNKNOWN_DIRECTION_OF_SORTING) \
    M(153, ILLEGAL_DIVISION) \
    M(154, AGGREGATE_FUNCTION_NOT_APPLICABLE) \
    M(155, UNKNOWN_RELATION) \
    M(156, DICTIONARIES_WAS_NOT_LOADED) \
    M(157, ILLEGAL_OVERFLOW_MODE) \
    M(158, TOO_MANY_ROWS) \
    M(159, TIMEOUT_EXCEEDED) \
    M(160, TOO_SLOW) \
    M(161, TOO_MANY_COLUMNS) \
    M(162, TOO_DEEP_SUBQUERIES) \
    M(163, TOO_DEEP_PIPELINE) \
    M(164, READONLY) \
    M(165, TOO_MANY_TEMPORARY_COLUMNS) \
    M(166, TOO_MANY_TEMPORARY_NON_CONST_COLUMNS) \
    M(167, TOO_DEEP_AST) \
    M(168, TOO_BIG_AST) \
    M(169, BAD_TYPE_OF_FIELD) \
    M(170, BAD_GET) \
    M(172, CANNOT_CREATE_DIRECTORY) \
    M(173, CANNOT_ALLOCATE_MEMORY) \
    M(174, CYCLIC_ALIASES) \
    M(176, CHUNK_NOT_FOUND) \
    M(177, DUPLICATE_CHUNK_NAME) \
    M(178, MULTIPLE_ALIASES_FOR_EXPRESSION) \
    M(179, MULTIPLE_EXPRESSIONS_FOR_ALIAS) \
    M(180, THERE_IS_NO_PROFILE) \
    M(181, ILLEGAL_FINAL) \
    M(182, ILLEGAL_PREWHERE) \
    M(183, UNEXPECTED_EXPRESSION) \
    M(184, ILLEGAL_AGGREGATION) \
    M(185, UNSUPPORTED_MYISAM_BLOCK_TYPE) \
    M(186, UNSUPPORTED_COLLATION_LOCALE) \
    M(187, COLLATION_COMPARISON_FAILED) \
    M(188, UNKNOWN_ACTION) \
    M(189, TABLE_MUST_NOT_BE_CREATED_MANUALLY) \
    M(190, SIZES_OF_ARRAYS_DOESNT_MATCH) \
    M(191, SET_SIZE_LIMIT_EXCEEDED) \
    M(192, UNKNOWN_USER) \
    M(193, WRONG_PASSWORD) \
    M(194, REQUIRED_PASSWORD) \
    M(195, IP_ADDRESS_NOT_ALLOWED) \
    M(196, UNKNOWN_ADDRESS_PATTERN_TYPE) \
    M(197, SERVER_REVISION_IS_TOO_OLD) \
    M(198, DNS_ERROR) \
    M(199, UNKNOWN_QUOTA) \
    M(200, QUOTA_DOESNT_ALLOW_KEYS) \
    M(201, QUOTA_EXPIRED) \
    M(202, TOO_MANY_SIMULTANEOUS_QUERIES) \
    M(203, NO_FREE_CONNECTION) \
    M(204, CANNOT_FSYNC) \
    M(205, NESTED_TYPE_TOO_DEEP) \
    M(206, ALIAS_REQUIRED) \
    M(207, AMBIGUOUS_IDENTIFIER) \
    M(208, EMPTY_NESTED_TABLE) \
    M(209, SOCKET_TIMEOUT) \
    M(210, NETWORK_ERROR) \
    M(211, EMPTY_QUERY) \
    M(212, UNKNOWN_LOAD_BALANCING) \
    M(213, UNKNOWN_TOTALS_MODE) \
    M(214, CANNOT_STATVFS) \
    M(215, NOT_AN_AGGREGATE) \
    M(216, QUERY_WITH_SAME_ID_IS_ALREADY_RUNNING) \
    M(217, CLIENT_HAS_CONNECTED_TO_WRONG_PORT) \
    M(218, TABLE_IS_DROPPED) \
    M(219, DATABASE_NOT_EMPTY) \
    M(220, DUPLICATE_INTERSERVER_IO_ENDPOINT) \
    M(221, NO_SUCH_INTERSERVER_IO_ENDPOINT) \
    M(222, ADDING_REPLICA_TO_NON_EMPTY_TABLE) \
    M(223, UNEXPECTED_AST_STRUCTURE) \
    M(224, REPLICA_IS_ALREADY_ACTIVE) \
    M(225, NO_ZOOKEEPER) \
    M(226, NO_FILE_IN_DATA_PART) \
    M(227, UNEXPECTED_FILE_IN_DATA_PART) \
    M(228, BAD_SIZE_OF_FILE_IN_DATA_PART) \
    M(229, QUERY_IS_TOO_LARGE) \
    M(230, NOT_FOUND_EXPECTED_DATA_PART) \
    M(231, TOO_MANY_UNEXPECTED_DATA_PARTS) \
    M(232, NO_SUCH_DATA_PART) \
    M(233, BAD_DATA_PART_NAME) \
    M(234, NO_REPLICA_HAS_PART) \
    M(235, DUPLICATE_DATA_PART) \
    M(236, ABORTED) \
    M(237, NO_REPLICA_NAME_GIVEN) \
    M(238, FORMAT_VERSION_TOO_OLD) \
    M(239, CANNOT_MUNMAP) \
    M(240, CANNOT_MREMAP) \
    M(241, MEMORY_LIMIT_EXCEEDED) \
    M(242, TABLE_IS_READ_ONLY) \
    M(243, NOT_ENOUGH_SPACE) \
    M(244, UNEXPECTED_ZOOKEEPER_ERROR) \
    M(246, CORRUPTED_DATA) \
    M(247, INCORRECT_MARK) \
    M(248, INVALID_PARTITION_VALUE) \
    M(250, NOT_ENOUGH_BLOCK_NUMBERS) \
    M(251, NO_SUCH_REPLICA) \
    M(252, TOO_MANY_PARTS) \
    M(253, REPLICA_IS_ALREADY_EXIST) \
    M(254, NO_ACTIVE_REPLICAS) \
    M(255, TOO_MANY_RETRIES_TO_FETCH_PARTS) \
    M(256, PARTITION_ALREADY_EXISTS) \
    M(257, PARTITION_DOESNT_EXIST) \
    M(258, UNION_ALL_RESULT_STRUCTURES_MISMATCH) \
    M(260, CLIENT_OUTPUT_FORMAT_SPECIFIED) \
    M(261, UNKNOWN_BLOCK_INFO_FIELD) \
    M(262, BAD_COLLATION) \
    M(263, CANNOT_COMPILE_CODE) \
    M(264, INCOMPATIBLE_TYPE_OF_JOIN) \
    M(265, NO_AVAILABLE_REPLICA) \
    M(266, MISMATCH_REPLICAS_DATA_SOURCES) \
    M(267, STORAGE_DOESNT_SUPPORT_PARALLEL_REPLICAS) \
    M(268, CPUID_ERROR) \
    M(269, INFINITE_LOOP) \
    M(270, CANNOT_COMPRESS) \
    M(271, CANNOT_DECOMPRESS) \
    M(272, CANNOT_IO_SUBMIT) \
    M(273, CANNOT_IO_GETEVENTS) \
    M(274, AIO_READ_ERROR) \
    M(275, AIO_WRITE_ERROR) \
    M(277, INDEX_NOT_USED) \
    M(279, ALL_CONNECTION_TRIES_FAILED) \
    M(280, NO_AVAILABLE_DATA) \
    M(281, DICTIONARY_IS_EMPTY) \
    M(282, INCORRECT_INDEX) \
    M(283, UNKNOWN_DISTRIBUTED_PRODUCT_MODE) \
    M(284, WRONG_GLOBAL_SUBQUERY) \
    M(285, TOO_FEW_LIVE_REPLICAS) \
    M(286, UNSATISFIED_QUORUM_FOR_PREVIOUS_WRITE) \
    M(287, UNKNOWN_FORMAT_VERSION) \
    M(288, DISTRIBUTED_IN_JOIN_SUBQUERY_DENIED) \
    M(289, REPLICA_IS_NOT_IN_QUORUM) \
    M(290, LIMIT_EXCEEDED) \
    M(291, DATABASE_ACCESS_DENIED) \
    M(293, MONGODB_CANNOT_AUTHENTICATE) \
    M(294, INVALID_BLOCK_EXTRA_INFO) \
    M(295, RECEIVED_EMPTY_DATA) \
    M(296, NO_REMOTE_SHARD_FOUND) \
    M(297, SHARD_HAS_NO_CONNECTIONS) \
    M(298, CANNOT_PIPE) \
    M(299, CANNOT_FORK) \
    M(300, CANNOT_DLSYM) \
    M(301, CANNOT_CREATE_CHILD_PROCESS) \
    M(302, CHILD_WAS_NOT_EXITED_NORMALLY) \
    M(303, CANNOT_SELECT) \
    M(304, CANNOT_WAITPID) \
    M(305, TABLE_WAS_NOT_DROPPED) \
    M(306, TOO_DEEP_RECURSION) \
    M(307, TOO_MANY_BYTES) \
    M(308, UNEXPECTED_NODE_IN_ZOOKEEPER) \
    M(309, FUNCTION_CANNOT_HAVE_PARAMETERS) \
    M(317, INVALID_SHARD_WEIGHT) \
    M(318, INVALID_CONFIG_PARAMETER) \
    M(319, UNKNOWN_STATUS_OF_INSERT) \
    M(321, VALUE_IS_OUT_OF_RANGE_OF_DATA_TYPE) \
    M(335, BARRIER_TIMEOUT) \
    M(336, UNKNOWN_DATABASE_ENGINE) \
    M(337, DDL_GUARD_IS_ACTIVE) \
    M(341, UNFINISHED) \
    M(342, METADATA_MISMATCH) \
    M(344, SUPPORT_IS_DISABLED) \
    M(345, TABLE_DIFFERS_TOO_MUCH) \
    M(346, CANNOT_CONVERT_CHARSET) \
    M(347, CANNOT_LOAD_CONFIG) \
    M(349, CANNOT_INSERT_NULL_IN_ORDINARY_COLUMN) \
    M(350, INCOMPATIBLE_SOURCE_TABLES) \
    M(351, AMBIGUOUS_TABLE_NAME) \
    M(352, AMBIGUOUS_COLUMN_NAME) \
    M(353, INDEX_OF_POSITIONAL_ARGUMENT_IS_OUT_OF_RANGE) \
    M(354, ZLIB_INFLATE_FAILED) \
    M(355, ZLIB_DEFLATE_FAILED) \
    M(356, BAD_LAMBDA) \
    M(357, RESERVED_IDENTIFIER_NAME) \
    M(358, INTO_OUTFILE_NOT_ALLOWED) \
    M(359, TABLE_SIZE_EXCEEDS_MAX_DROP_SIZE_LIMIT) \
    M(360, CANNOT_CREATE_CHARSET_CONVERTER) \
    M(361, SEEK_POSITION_OUT_OF_BOUND) \
    M(362, CURRENT_WRITE_BUFFER_IS_EXHAUSTED) \
    M(363, CANNOT_CREATE_IO_BUFFER) \
    M(364, RECEIVED_ERROR_TOO_MANY_REQUESTS) \
    M(366, SIZES_OF_NESTED_COLUMNS_ARE_INCONSISTENT) \
    M(367, TOO_MANY_FETCHES) \
    M(369, ALL_REPLICAS_ARE_STALE) \
    M(370, DATA_TYPE_CANNOT_BE_USED_IN_TABLES) \
    M(371, INCONSISTENT_CLUSTER_DEFINITION) \
    M(372, SESSION_NOT_FOUND) \
    M(373, SESSION_IS_LOCKED) \
    M(374, INVALID_SESSION_TIMEOUT) \
    M(375, CANNOT_DLOPEN) \
    M(376, CANNOT_PARSE_UUID) \
    M(377, ILLEGAL_SYNTAX_FOR_DATA_TYPE) \
    M(378, DATA_TYPE_CANNOT_HAVE_ARGUMENTS) \
    M(379, UNKNOWN_STATUS_OF_DISTRIBUTED_DDL_TASK) \
    M(380, CANNOT_KILL) \
    M(381, HTTP_LENGTH_REQUIRED) \
    M(382, CANNOT_LOAD_CATBOOST_MODEL) \
    M(383, CANNOT_APPLY_CATBOOST_MODEL) \
    M(384, PART_IS_TEMPORARILY_LOCKED) \
    M(385, MULTIPLE_STREAMS_REQUIRED) \
    M(386, NO_COMMON_TYPE) \
    M(387, DICTIONARY_ALREADY_EXISTS) \
    M(388, CANNOT_ASSIGN_OPTIMIZE) \
    M(389, INSERT_WAS_DEDUPLICATED) \
    M(390, CANNOT_GET_CREATE_TABLE_QUERY) \
    M(391, EXTERNAL_LIBRARY_ERROR) \
    M(392, QUERY_IS_PROHIBITED) \
    M(393, THERE_IS_NO_QUERY) \
    M(394, QUERY_WAS_CANCELLED) \
    M(395, FUNCTION_THROW_IF_VALUE_IS_NON_ZERO) \
    M(396, TOO_MANY_ROWS_OR_BYTES) \
    M(397, QUERY_IS_NOT_SUPPORTED_IN_MATERIALIZED_VIEW) \
    M(398, UNKNOWN_MUTATION_COMMAND) \
    M(399, FORMAT_IS_NOT_SUITABLE_FOR_OUTPUT) \
    M(400, CANNOT_STAT) \
    M(401, FEATURE_IS_NOT_ENABLED_AT_BUILD_TIME) \
    M(402, CANNOT_IOSETUP) \
    M(403, INVALID_JOIN_ON_EXPRESSION) \
    M(404, BAD_ODBC_CONNECTION_STRING) \
    M(405, PARTITION_SIZE_EXCEEDS_MAX_DROP_SIZE_LIMIT) \
    M(406, TOP_AND_LIMIT_TOGETHER) \
    M(407, DECIMAL_OVERFLOW) \
    M(408, BAD_REQUEST_PARAMETER) \
    M(409, EXTERNAL_EXECUTABLE_NOT_FOUND) \
    M(410, EXTERNAL_SERVER_IS_NOT_RESPONDING) \
    M(411, PTHREAD_ERROR) \
    M(412, NETLINK_ERROR) \
    M(413, CANNOT_SET_SIGNAL_HANDLER) \
    M(415, ALL_REPLICAS_LOST) \
    M(416, REPLICA_STATUS_CHANGED) \
    M(417, EXPECTED_ALL_OR_ANY) \
    M(418, UNKNOWN_JOIN) \
    M(419, MULTIPLE_ASSIGNMENTS_TO_COLUMN) \
    M(420, CANNOT_UPDATE_COLUMN) \
    M(421, CANNOT_ADD_DIFFERENT_AGGREGATE_STATES) \
    M(422, UNSUPPORTED_URI_SCHEME) \
    M(423, CANNOT_GETTIMEOFDAY) \
    M(424, CANNOT_LINK) \
    M(425, SYSTEM_ERROR) \
    M(427, CANNOT_COMPILE_REGEXP) \
    M(428, UNKNOWN_LOG_LEVEL) \
    M(429, FAILED_TO_GETPWUID) \
    M(430, MISMATCHING_USERS_FOR_PROCESS_AND_DATA) \
    M(431, ILLEGAL_SYNTAX_FOR_CODEC_TYPE) \
    M(432, UNKNOWN_CODEC) \
    M(433, ILLEGAL_CODEC_PARAMETER) \
    M(434, CANNOT_PARSE_PROTOBUF_SCHEMA) \
    M(435, NO_COLUMN_SERIALIZED_TO_REQUIRED_PROTOBUF_FIELD) \
    M(436, PROTOBUF_BAD_CAST) \
    M(437, PROTOBUF_FIELD_NOT_REPEATED) \
    M(438, DATA_TYPE_CANNOT_BE_PROMOTED) \
    M(439, CANNOT_SCHEDULE_TASK) \
    M(440, INVALID_LIMIT_EXPRESSION) \
    M(441, CANNOT_PARSE_DOMAIN_VALUE_FROM_STRING) \
    M(442, BAD_DATABASE_FOR_TEMPORARY_TABLE) \
    M(443, NO_COLUMNS_SERIALIZED_TO_PROTOBUF_FIELDS) \
    M(444, UNKNOWN_PROTOBUF_FORMAT) \
    M(445, CANNOT_MPROTECT) \
    M(446, FUNCTION_NOT_ALLOWED) \
    M(447, HYPERSCAN_CANNOT_SCAN_TEXT) \
    M(448, BROTLI_READ_FAILED) \
    M(449, BROTLI_WRITE_FAILED) \
    M(450, BAD_TTL_EXPRESSION) \
    M(451, BAD_TTL_FILE) \
    M(452, SETTING_CONSTRAINT_VIOLATION) \
    M(453, MYSQL_CLIENT_INSUFFICIENT_CAPABILITIES) \
    M(454, OPENSSL_ERROR) \
    M(455, SUSPICIOUS_TYPE_FOR_LOW_CARDINALITY) \
    M(456, UNKNOWN_QUERY_PARAMETER) \
    M(457, BAD_QUERY_PARAMETER) \
    M(458, CANNOT_UNLINK) \
    M(459, CANNOT_SET_THREAD_PRIORITY) \
    M(460, CANNOT_CREATE_TIMER) \
    M(461, CANNOT_SET_TIMER_PERIOD) \
    M(462, CANNOT_DELETE_TIMER) \
    M(463, CANNOT_FCNTL) \
    M(464, CANNOT_PARSE_ELF) \
    M(465, CANNOT_PARSE_DWARF) \
    M(466, INSECURE_PATH) \
    M(467, CANNOT_PARSE_BOOL) \
    M(468, CANNOT_PTHREAD_ATTR) \
    M(469, VIOLATED_CONSTRAINT) \
    M(470, QUERY_IS_NOT_SUPPORTED_IN_LIVE_VIEW) \
    M(471, INVALID_SETTING_VALUE) \
    M(472, READONLY_SETTING) \
    M(473, DEADLOCK_AVOIDED) \
    M(474, INVALID_TEMPLATE_FORMAT) \
    M(475, INVALID_WITH_FILL_EXPRESSION) \
    M(476, WITH_TIES_WITHOUT_ORDER_BY) \
    M(477, INVALID_USAGE_OF_INPUT) \
    M(478, UNKNOWN_POLICY) \
    M(479, UNKNOWN_DISK) \
    M(480, UNKNOWN_PROTOCOL) \
    M(481, PATH_ACCESS_DENIED) \
    M(482, DICTIONARY_ACCESS_DENIED) \
    M(483, TOO_MANY_REDIRECTS) \
    M(484, INTERNAL_REDIS_ERROR) \
    M(485, SCALAR_ALREADY_EXISTS) \
    M(487, CANNOT_GET_CREATE_DICTIONARY_QUERY) \
    M(488, UNKNOWN_DICTIONARY) \
    M(489, INCORRECT_DICTIONARY_DEFINITION) \
    M(490, CANNOT_FORMAT_DATETIME) \
    M(491, UNACCEPTABLE_URL) \
    M(492, ACCESS_ENTITY_NOT_FOUND) \
    M(493, ACCESS_ENTITY_ALREADY_EXISTS) \
    M(494, ACCESS_ENTITY_FOUND_DUPLICATES) \
    M(495, ACCESS_STORAGE_READONLY) \
    M(496, QUOTA_REQUIRES_CLIENT_KEY) \
    M(497, ACCESS_DENIED) \
    M(498, LIMIT_BY_WITH_TIES_IS_NOT_SUPPORTED) \
    M(499, S3_ERROR) \
    M(501, CANNOT_CREATE_DATABASE) \
    M(502, CANNOT_SIGQUEUE) \
    M(503, AGGREGATE_FUNCTION_THROW) \
    M(504, FILE_ALREADY_EXISTS) \
    M(505, CANNOT_DELETE_DIRECTORY) \
    M(506, UNEXPECTED_ERROR_CODE) \
    M(507, UNABLE_TO_SKIP_UNUSED_SHARDS) \
    M(508, UNKNOWN_ACCESS_TYPE) \
    M(509, INVALID_GRANT) \
    M(510, CACHE_DICTIONARY_UPDATE_FAIL) \
    M(511, UNKNOWN_ROLE) \
    M(512, SET_NON_GRANTED_ROLE) \
    M(513, UNKNOWN_PART_TYPE) \
    M(514, ACCESS_STORAGE_FOR_INSERTION_NOT_FOUND) \
    M(515, INCORRECT_ACCESS_ENTITY_DEFINITION) \
    M(516, AUTHENTICATION_FAILED) \
    M(517, CANNOT_ASSIGN_ALTER) \
    M(518, CANNOT_COMMIT_OFFSET) \
    M(519, NO_REMOTE_SHARD_AVAILABLE) \
    M(520, CANNOT_DETACH_DICTIONARY_AS_TABLE) \
    M(521, ATOMIC_RENAME_FAIL) \
    M(523, UNKNOWN_ROW_POLICY) \
    M(524, ALTER_OF_COLUMN_IS_FORBIDDEN) \
    M(525, INCORRECT_DISK_INDEX) \
    M(527, NO_SUITABLE_FUNCTION_IMPLEMENTATION) \
    M(528, CASSANDRA_INTERNAL_ERROR) \
    M(529, NOT_A_LEADER) \
    M(530, CANNOT_CONNECT_RABBITMQ) \
    M(531, CANNOT_FSTAT) \
    M(532, LDAP_ERROR) \
    M(533, INCONSISTENT_RESERVATIONS) \
    M(534, NO_RESERVATIONS_PROVIDED) \
    M(535, UNKNOWN_RAID_TYPE) \
    M(536, CANNOT_RESTORE_FROM_FIELD_DUMP) \
    M(537, ILLEGAL_MYSQL_VARIABLE) \
    M(538, MYSQL_SYNTAX_ERROR) \
    M(539, CANNOT_BIND_RABBITMQ_EXCHANGE) \
    M(540, CANNOT_DECLARE_RABBITMQ_EXCHANGE) \
    M(541, CANNOT_CREATE_RABBITMQ_QUEUE_BINDING) \
    M(542, CANNOT_REMOVE_RABBITMQ_EXCHANGE) \
    M(543, UNKNOWN_MYSQL_DATATYPES_SUPPORT_LEVEL) \
    M(544, ROW_AND_ROWS_TOGETHER) \
    M(545, FIRST_AND_NEXT_TOGETHER) \
    M(546, NO_ROW_DELIMITER) \
    M(547, INVALID_RAID_TYPE) \
    M(548, UNKNOWN_VOLUME) \
    M(549, DATA_TYPE_CANNOT_BE_USED_IN_KEY) \
    M(550, CONDITIONAL_TREE_PARENT_NOT_FOUND) \
    M(551, ILLEGAL_PROJECTION_MANIPULATOR) \
    M(552, UNRECOGNIZED_ARGUMENTS) \
    M(553, LZMA_STREAM_ENCODER_FAILED) \
    M(554, LZMA_STREAM_DECODER_FAILED) \
    M(555, ROCKSDB_ERROR) \
    M(556, SYNC_MYSQL_USER_ACCESS_ERROR)\
    M(557, UNKNOWN_UNION) \
    M(558, EXPECTED_ALL_OR_DISTINCT) \
    M(559, INVALID_GRPC_QUERY_INFO) \
    M(560, ZSTD_ENCODER_FAILED) \
    M(561, ZSTD_DECODER_FAILED) \
    M(562, TLD_LIST_NOT_FOUND) \
    M(563, CANNOT_READ_MAP_FROM_TEXT) \
    M(564, INTERSERVER_SCHEME_DOESNT_MATCH) \
    M(565, TOO_MANY_PARTITIONS) \
    M(566, CANNOT_RMDIR) \
    M(567, DUPLICATED_PART_UUIDS) \
    M(568, RAFT_ERROR) \
    M(569, MULTIPLE_COLUMNS_SERIALIZED_TO_SAME_PROTOBUF_FIELD) \
    M(570, DATA_TYPE_INCOMPATIBLE_WITH_PROTOBUF_FIELD) \
    M(571, DATABASE_REPLICATION_FAILED) \
    M(572, TOO_MANY_QUERY_PLAN_OPTIMIZATIONS) \
    M(573, EPOLL_ERROR) \
    M(574, DISTRIBUTED_TOO_MANY_PENDING_BYTES) \
    M(575, UNKNOWN_SNAPSHOT) \
    M(576, KERBEROS_ERROR) \
    M(577, INVALID_SHARD_ID) \
    M(578, INVALID_FORMAT_INSERT_QUERY_WITH_DATA) \
    M(579, INCORRECT_PART_TYPE) \
    M(580, CANNOT_SET_ROUNDING_MODE) \
    M(581, TOO_LARGE_DISTRIBUTED_DEPTH) \
    M(582, NO_SUCH_PROJECTION_IN_TABLE) \
    M(583, ILLEGAL_PROJECTION) \
    M(584, PROJECTION_NOT_USED) \
    M(585, CANNOT_PARSE_YAML) \
    M(586, CANNOT_CREATE_FILE) \
    M(587, CONCURRENT_ACCESS_NOT_SUPPORTED) \
    M(588, DISTRIBUTED_BROKEN_BATCH_INFO) \
    M(589, DISTRIBUTED_BROKEN_BATCH_FILES) \
    M(590, CANNOT_SYSCONF) \
    M(591, SQLITE_ENGINE_ERROR) \
    M(592, DATA_ENCRYPTION_ERROR) \
    M(593, ZERO_COPY_REPLICATION_ERROR) \
    M(594, BZIP2_STREAM_DECODER_FAILED) \
    M(595, BZIP2_STREAM_ENCODER_FAILED) \
    M(596, INTERSECT_OR_EXCEPT_RESULT_STRUCTURES_MISMATCH) \
    M(597, NO_SUCH_ERROR_CODE) \
    M(598, BACKUP_ALREADY_EXISTS) \
    M(599, BACKUP_NOT_FOUND) \
    M(600, BACKUP_VERSION_NOT_SUPPORTED) \
    M(601, BACKUP_DAMAGED) \
    M(602, NO_BASE_BACKUP) \
    M(603, WRONG_BASE_BACKUP) \
    M(604, BACKUP_ENTRY_ALREADY_EXISTS) \
    M(605, BACKUP_ENTRY_NOT_FOUND) \
    M(606, BACKUP_IS_EMPTY) \
    M(607, BACKUP_ELEMENT_DUPLICATE) \
    M(608, CANNOT_RESTORE_TABLE) \
    M(609, FUNCTION_ALREADY_EXISTS) \
    M(610, CANNOT_DROP_SYSTEM_FUNCTION) \
    M(611, CANNOT_CREATE_RECURSIVE_FUNCTION) \
    M(612, OBJECT_ALREADY_STORED_ON_DISK) \
    M(613, OBJECT_WAS_NOT_STORED_ON_DISK) \
    M(614, POSTGRESQL_CONNECTION_FAILURE) \
    M(615, CANNOT_ADVISE) \
    M(616, UNKNOWN_READ_METHOD) \
    M(617, LZ4_ENCODER_FAILED) \
    M(618, LZ4_DECODER_FAILED) \
    M(619, POSTGRESQL_REPLICATION_INTERNAL_ERROR) \
    M(620, QUERY_NOT_ALLOWED) \
    M(621, CANNOT_NORMALIZE_STRING) \
<<<<<<< HEAD
    M(622, HTTP_RANGE_NOT_SATISFIABLE) \
=======
    M(622, CANNOT_PARSE_CAPN_PROTO_SCHEMA) \
    M(623, CAPN_PROTO_BAD_CAST) \
    M(624, BAD_FILE_TYPE) \
    M(625, IO_SETUP_ERROR) \
>>>>>>> 855b1026
    \
    M(999, KEEPER_EXCEPTION) \
    M(1000, POCO_EXCEPTION) \
    M(1001, STD_EXCEPTION) \
    M(1002, UNKNOWN_EXCEPTION) \

/* See END */

namespace DB
{
namespace ErrorCodes
{
#define M(VALUE, NAME) extern const ErrorCode NAME = VALUE;
    APPLY_FOR_ERROR_CODES(M)
#undef M

    constexpr ErrorCode END = 3000;
    ErrorPairHolder values[END + 1]{};

    struct ErrorCodesNames
    {
        std::string_view names[END + 1];
        ErrorCodesNames()
        {
#define M(VALUE, NAME) names[VALUE] = std::string_view(#NAME);
            APPLY_FOR_ERROR_CODES(M)
#undef M
        }
    } error_codes_names;

    std::string_view getName(ErrorCode error_code)
    {
        if (error_code < 0 || error_code >= END)
            return std::string_view();
        return error_codes_names.names[error_code];
    }

    ErrorCode getErrorCodeByName(std::string_view error_name)
    {
        for (size_t i = 0, end = ErrorCodes::end(); i < end; ++i)
        {
            std::string_view name = ErrorCodes::getName(i);

            if (name.empty())
                continue;

            if (name == error_name)
                return i;
        }
        throw Exception(NO_SUCH_ERROR_CODE, "No error code with name: '{}'", error_name);
    }

    ErrorCode end() { return END + 1; }

    void increment(ErrorCode error_code, bool remote, const std::string & message, const FramePointers & trace)
    {
        if (error_code < 0 || error_code >= end())
        {
            /// For everything outside the range, use END.
            /// (end() is the pointer pass the end, while END is the last value that has an element in values array).
            error_code = end() - 1;
        }

        values[error_code].increment(remote, message, trace);
    }

    void ErrorPairHolder::increment(bool remote, const std::string & message, const FramePointers & trace)
    {
        const auto now = std::chrono::system_clock::now();

        std::lock_guard lock(mutex);

        auto & error = remote ? value.remote : value.local;

        ++error.count;
        error.message = message;
        error.trace = trace;
        error.error_time_ms = std::chrono::duration_cast<std::chrono::milliseconds>(now.time_since_epoch()).count();
    }
    ErrorPair ErrorPairHolder::get()
    {
        std::lock_guard lock(mutex);
        return value;
    }
}

}<|MERGE_RESOLUTION|>--- conflicted
+++ resolved
@@ -589,14 +589,11 @@
     M(619, POSTGRESQL_REPLICATION_INTERNAL_ERROR) \
     M(620, QUERY_NOT_ALLOWED) \
     M(621, CANNOT_NORMALIZE_STRING) \
-<<<<<<< HEAD
-    M(622, HTTP_RANGE_NOT_SATISFIABLE) \
-=======
     M(622, CANNOT_PARSE_CAPN_PROTO_SCHEMA) \
     M(623, CAPN_PROTO_BAD_CAST) \
     M(624, BAD_FILE_TYPE) \
     M(625, IO_SETUP_ERROR) \
->>>>>>> 855b1026
+    M(626, HTTP_RANGE_NOT_SATISFIABLE) \
     \
     M(999, KEEPER_EXCEPTION) \
     M(1000, POCO_EXCEPTION) \
