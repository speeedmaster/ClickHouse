#pragma once

#include <Databases/DatabasesCommon.h>
#include <Core/BackgroundSchedulePool.h>

#include <Databases/DatabaseOrdinary.h>

namespace DB
{

/// All tables in DatabaseAtomic have persistent UUID and store data in
/// /clickhouse_path/store/xxx/xxxyyyyy-yyyy-yyyy-yyyy-yyyyyyyyyyyy/
/// where xxxyyyyy-yyyy-yyyy-yyyy-yyyyyyyyyyyy is UUID of the table.
/// RENAMEs are performed without changing UUID and moving table data.
/// Tables in Atomic databases can be accessed by UUID through DatabaseCatalog.
/// On DROP TABLE no data is removed, DatabaseAtomic just marks table as dropped
/// by moving metadata to /clickhouse_path/metadata_dropped/ and notifies DatabaseCatalog.
/// Running queries still may use dropped table. Table will be actually removed when it's not in use.
/// Allows to execute RENAME and DROP without IStorage-level RWLocks
class DatabaseAtomic : public DatabaseOrdinary
{
public:
    DatabaseAtomic(String name_, String metadata_path_, UUID uuid, const String & logger_name, const Context & context_);
    DatabaseAtomic(String name_, String metadata_path_, UUID uuid, const Context & context_);

    String getEngineName() const override { return "Atomic"; }
    UUID getUUID() const override { return db_uuid; }

    void renameDatabase(const String & new_name) override;

    void renameTable(
            const Context & context,
            const String & table_name,
            IDatabase & to_database,
            const String & to_table_name,
            bool exchange,
            bool dictionary) override;

    void dropTable(const Context & context, const String & table_name, bool no_delay) override;

    void attachTable(const String & name, const StoragePtr & table, const String & relative_table_path) override;
    StoragePtr detachTable(const String & name) override;

    String getTableDataPath(const String & table_name) const override;
    String getTableDataPath(const ASTCreateQuery & query) const override;

    void drop(const Context & /*context*/) override;

    DatabaseTablesIteratorPtr getTablesIterator(const Context & context, const FilterByNameFunction & filter_by_table_name) override;

    void loadStoredObjects(Context & context, bool has_force_restore_data_flag, bool force_attach) override;

    /// Atomic database cannot be detached if there is detached table which still in use
<<<<<<< HEAD
    void assertCanBeDetached(bool cleanup) override;
=======
    void assertCanBeDetached(bool cleanup);
>>>>>>> 404c1994

    UUID tryGetTableUUID(const String & table_name) const override;

    void tryCreateSymlink(const String & table_name, const String & actual_data_path);
    void tryRemoveSymlink(const String & table_name);

    void waitDetachedTableNotInUse(const UUID & uuid);

private:
    void commitAlterTable(const StorageID & table_id, const String & table_metadata_tmp_path, const String & table_metadata_path) override;
    void commitCreateTable(const ASTCreateQuery & query, const StoragePtr & table,
                           const String & table_metadata_tmp_path, const String & table_metadata_path) override;

    void assertDetachedTableNotInUse(const UUID & uuid);
    typedef std::unordered_map<UUID, StoragePtr> DetachedTables;
    [[nodiscard]] DetachedTables cleanupDetachedTables();

    void tryCreateMetadataSymlink();

    void renameDictionaryInMemoryUnlocked(const StorageID & old_name, const StorageID & new_name);

    //TODO store path in DatabaseWithOwnTables::tables
    typedef std::unordered_map<String, String> NameToPathMap;
    NameToPathMap table_name_to_path;

    DetachedTables detached_tables;
    String path_to_table_symlinks;
    String path_to_metadata_symlink;
    const UUID db_uuid;
};

}<|MERGE_RESOLUTION|>--- conflicted
+++ resolved
@@ -51,11 +51,7 @@
     void loadStoredObjects(Context & context, bool has_force_restore_data_flag, bool force_attach) override;
 
     /// Atomic database cannot be detached if there is detached table which still in use
-<<<<<<< HEAD
     void assertCanBeDetached(bool cleanup) override;
-=======
-    void assertCanBeDetached(bool cleanup);
->>>>>>> 404c1994
 
     UUID tryGetTableUUID(const String & table_name) const override;
 
