#include <TableFunctions/TableFunctionURL.h>

#include "registerTableFunctions.h"
#include <Access/Common/AccessFlags.h>
#include <Interpreters/evaluateConstantExpression.h>
#include <Parsers/ASTFunction.h>
#include <Parsers/ASTIdentifier.h>
#include <Storages/ColumnsDescription.h>
#include <Storages/StorageExternalDistributed.h>
#include <Storages/NamedCollectionsHelpers.h>
#include <TableFunctions/TableFunctionFactory.h>
#include <Interpreters/parseColumnsListForTableFunction.h>
#include <Interpreters/Context.h>
#include <Formats/FormatFactory.h>


namespace DB
{
static const String bad_arguments_error_message = "Table function URL can have the following arguments: "
    "url, name of used format (taken from file extension by default), "
    "optional table structure, optional compression method, "
    "optional headers (specified as `headers('name'='value', 'name2'='value2')`)";

namespace ErrorCodes
{
    extern const int BAD_ARGUMENTS;
}

void TableFunctionURL::parseArguments(const ASTPtr & ast, ContextPtr context)
{
    const auto & ast_function = assert_cast<const ASTFunction *>(ast.get());

    auto & args = ast_function->children;
    if (args.empty())
        throw Exception(ErrorCodes::BAD_ARGUMENTS, bad_arguments_error_message);

    auto & url_function_args = assert_cast<ASTExpressionList *>(args[0].get())->children;

    if (auto named_collection = tryGetNamedCollectionWithOverrides(url_function_args))
    {
        StorageURL::processNamedCollectionResult(configuration, *named_collection);

        filename = configuration.url;
        structure = configuration.structure;
        compression_method = configuration.compression_method;

        format = configuration.format;
        if (format == "auto")
            format = FormatFactory::instance().getFormatFromFileName(Poco::URI(filename).getPath(), true);

        StorageURL::collectHeaders(url_function_args, configuration.headers, context);
    }
    else
    {
<<<<<<< HEAD
        auto headers_it = StorageURL::collectHeaders(url_function_args, configuration.headers, context);
=======
        String bad_arguments_error_message = "Table function URL can have the following arguments: "
            "url, name of used format (taken from file extension by default), "
            "optional table structure, optional compression method, optional headers (specified as `headers('name'='value', 'name2'='value2')`)";

        auto & args = ast_function->children;
        if (args.empty())
            throw Exception(ErrorCodes::BAD_ARGUMENTS, bad_arguments_error_message);

        auto * url_function_args_expr = assert_cast<ASTExpressionList *>(args[0].get());
        auto & url_function_args = url_function_args_expr->children;
        auto * headers_it = StorageURL::collectHeaders(url_function_args, configuration, context);
>>>>>>> 421473e9
        /// ITableFunctionFileLike cannot parse headers argument, so remove it.
        if (headers_it != url_function_args.end())
            url_function_args.erase(headers_it);

        ITableFunctionFileLike::parseArguments(ast, context);
    }
}

StoragePtr TableFunctionURL::getStorage(
    const String & source, const String & format_, const ColumnsDescription & columns, ContextPtr global_context,
    const std::string & table_name, const String & compression_method_) const
{
    return std::make_shared<StorageURL>(
        source,
        StorageID(getDatabaseName(), table_name),
        format_,
        std::nullopt /*format settings*/,
        columns,
        ConstraintsDescription{},
        String{},
        global_context,
        compression_method_,
        configuration.headers,
        configuration.http_method);
}

ColumnsDescription TableFunctionURL::getActualTableStructure(ContextPtr context) const
{
    if (structure == "auto")
    {
        context->checkAccess(getSourceAccessType());
        return StorageURL::getTableStructureFromData(format,
            filename,
            chooseCompressionMethod(Poco::URI(filename).getPath(), compression_method),
            configuration.headers,
            std::nullopt,
            context);
    }

    return parseColumnsListFromString(structure, context);
}

String TableFunctionURL::getFormatFromFirstArgument()
{
    return FormatFactory::instance().getFormatFromFileName(Poco::URI(filename).getPath(), true);
}

void registerTableFunctionURL(TableFunctionFactory & factory)
{
    factory.registerFunction<TableFunctionURL>();
}
}<|MERGE_RESOLUTION|>--- conflicted
+++ resolved
@@ -52,21 +52,7 @@
     }
     else
     {
-<<<<<<< HEAD
-        auto headers_it = StorageURL::collectHeaders(url_function_args, configuration.headers, context);
-=======
-        String bad_arguments_error_message = "Table function URL can have the following arguments: "
-            "url, name of used format (taken from file extension by default), "
-            "optional table structure, optional compression method, optional headers (specified as `headers('name'='value', 'name2'='value2')`)";
-
-        auto & args = ast_function->children;
-        if (args.empty())
-            throw Exception(ErrorCodes::BAD_ARGUMENTS, bad_arguments_error_message);
-
-        auto * url_function_args_expr = assert_cast<ASTExpressionList *>(args[0].get());
-        auto & url_function_args = url_function_args_expr->children;
-        auto * headers_it = StorageURL::collectHeaders(url_function_args, configuration, context);
->>>>>>> 421473e9
+        auto * headers_it = StorageURL::collectHeaders(url_function_args, configuration.headers, context);
         /// ITableFunctionFileLike cannot parse headers argument, so remove it.
         if (headers_it != url_function_args.end())
             url_function_args.erase(headers_it);
