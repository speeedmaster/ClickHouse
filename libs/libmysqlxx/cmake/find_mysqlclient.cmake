--- conflicted
+++ resolved
@@ -33,11 +33,7 @@
     if (USE_STATIC_LIBRARIES)
         find_library (STATIC_MYSQLCLIENT_LIB mariadbclient mysqlclient PATHS ${MYSQL_LIB_PATHS})
     else ()
-<<<<<<< HEAD
-        find_library (MYSQLCLIENT_LIB mariadbclient mysqlclient PATHS ${MYSQL_LIB_PATHS})
-=======
         find_library (MYSQLCLIENT_LIBRARIES mariadbclient mysqlclient PATHS ${MYSQL_LIB_PATHS})
->>>>>>> 392b59a2
     endif ()
    endif ()
 
