#include <common/Backtrace.h>
#include <daemon/BaseDaemon.h>
#include <common/Pipe.h>
#include <loggers/OwnFormattingChannel.h>
#include <loggers/OwnPatternFormatter.h>
#include <Common/Config/ConfigProcessor.h>
#include <sys/stat.h>
#include <sys/types.h>
#include <sys/time.h>
#include <fcntl.h>
#include <errno.h>
#include <string.h>
#include <signal.h>
#include <cxxabi.h>
#include <execinfo.h>
#include <unistd.h>

#include <typeinfo>
#include <common/logger_useful.h>
#include <common/ErrorHandlers.h>
<<<<<<< HEAD
#include <common/Pipe.h>
=======
#include <common/StackTrace.h>
>>>>>>> 74d17789
#include <sys/time.h>
#include <sys/resource.h>
#include <iostream>
#include <fstream>
#include <sstream>
#include <memory>
#include <Poco/Observer.h>
#include <Poco/AutoPtr.h>
#include <common/getThreadNumber.h>
#include <Poco/PatternFormatter.h>
#include <Poco/TaskManager.h>
#include <Poco/File.h>
#include <Poco/Path.h>
#include <Poco/Message.h>
#include <Poco/Util/Application.h>
#include <Poco/Exception.h>
#include <Poco/ErrorHandler.h>
#include <Poco/Condition.h>
#include <Poco/SyslogChannel.h>
#include <Poco/DirectoryIterator.h>
#include <Common/Exception.h>
#include <IO/WriteBufferFromFileDescriptor.h>
#include <IO/ReadBufferFromFileDescriptor.h>
#include <IO/ReadHelpers.h>
#include <IO/WriteHelpers.h>
#include <Common/getMultipleKeysFromConfig.h>
#include <Common/ClickHouseRevision.h>
#include <Common/config_version.h>
#include <common/argsToConfig.h>

#ifdef __APPLE__
// ucontext is not available without _XOPEN_SOURCE
#define _XOPEN_SOURCE 700
#endif
#include <ucontext.h>


Pipe signal_pipe;


/** Reset signal handler to the default and send signal to itself.
  * It's called from user signal handler to write core dump.
  */
static void call_default_signal_handler(int sig)
{
    signal(sig, SIG_DFL);
    raise(sig);
}


using ThreadNumber = decltype(getThreadNumber());
<<<<<<< HEAD
static const size_t buf_size = sizeof(int) + sizeof(siginfo_t) + sizeof(ucontext_t) + sizeof(Backtrace) + sizeof(ThreadNumber);
=======
static const size_t buf_size = sizeof(int) + sizeof(siginfo_t) + sizeof(ucontext_t) + sizeof(StackTrace) + sizeof(ThreadNumber);
>>>>>>> 74d17789

using signal_function = void(int, siginfo_t*, void*);

static void writeSignalIDtoSignalPipe(int sig)
{
    char buf[buf_size];
    DB::WriteBufferFromFileDescriptor out(signal_pipe.fds_rw[1], buf_size, buf);
    DB::writeBinary(sig, out);
    out.next();
}

/** Signal handler for HUP / USR1 */
static void closeLogsSignalHandler(int sig, siginfo_t * info, void * context)
{
    writeSignalIDtoSignalPipe(sig);
}

static void terminateRequestedSignalHandler(int sig, siginfo_t * info, void * context)
{
    writeSignalIDtoSignalPipe(sig);
}


thread_local bool already_signal_handled = false;

/** Handler for "fault" signals. Send data about fault to separate thread to write into log.
  */
static void faultSignalHandler(int sig, siginfo_t * info, void * context)
{
    if (already_signal_handled)
        return;
    already_signal_handled = true;

    char buf[buf_size];
    DB::WriteBufferFromFileDescriptor out(signal_pipe.fds_rw[1], buf_size, buf);

    const ucontext_t signal_context = *reinterpret_cast<ucontext_t *>(context);
    const Backtrace backtrace(signal_context);

    const ucontext_t signal_context = *reinterpret_cast<ucontext_t *>(context);
    const StackTrace stack_trace(signal_context);

    DB::writeBinary(sig, out);
    DB::writePODBinary(*info, out);
    DB::writePODBinary(signal_context, out);
<<<<<<< HEAD
    DB::writePODBinary(backtrace, out);
=======
    DB::writePODBinary(stack_trace, out);
>>>>>>> 74d17789
    DB::writeBinary(getThreadNumber(), out);

    out.next();

    /// The time that is usually enough for separate thread to print info into log.
    ::sleep(10);

    call_default_signal_handler(sig);
}


/** The thread that read info about signal or std::terminate from pipe.
  * On HUP / USR1, close log files (for new files to be opened later).
  * On information about std::terminate, write it to log.
  * On other signals, write info to log.
  */
class SignalListener : public Poco::Runnable
{
public:
    enum Signals : int
    {
        StdTerminate = -1,
        StopThread = -2
    };

    explicit SignalListener(BaseDaemon & daemon_)
        : log(&Logger::get("BaseDaemon"))
        , daemon(daemon_)
    {
    }

    void run()
    {
        char buf[buf_size];
        DB::ReadBufferFromFileDescriptor in(signal_pipe.fds_rw[0], buf_size, buf);

        while (!in.eof())
        {
            int sig = 0;
            DB::readBinary(sig, in);

            if (sig == Signals::StopThread)
            {
                LOG_INFO(log, "Stop SignalListener thread");
                break;
            }
            else if (sig == SIGHUP || sig == SIGUSR1)
            {
                LOG_DEBUG(log, "Received signal to close logs.");
                BaseDaemon::instance().closeLogs(BaseDaemon::instance().logger());
                LOG_INFO(log, "Opened new log file after received signal.");
            }
            else if (sig == Signals::StdTerminate)
            {
                ThreadNumber thread_num;
                std::string message;

                DB::readBinary(thread_num, in);
                DB::readBinary(message, in);

                onTerminate(message, thread_num);
            }
            else if (sig == SIGINT ||
                sig == SIGQUIT ||
                sig == SIGTERM)
            {
                daemon.handleSignal(sig);
            }
            else
            {
                siginfo_t info;
                ucontext_t context;
<<<<<<< HEAD
                Backtrace backtrace(NoCapture{});
=======
                StackTrace stack_trace(NoCapture{});
>>>>>>> 74d17789
                ThreadNumber thread_num;

                DB::readPODBinary(info, in);
                DB::readPODBinary(context, in);
<<<<<<< HEAD
                DB::readPODBinary(backtrace, in);
                DB::readBinary(thread_num, in);

                onFault(sig, info, context, backtrace, thread_num);
=======
                DB::readPODBinary(stack_trace, in);
                DB::readBinary(thread_num, in);

                onFault(sig, info, context, stack_trace, thread_num);
>>>>>>> 74d17789
            }
        }
    }

private:
    Logger * log;
    BaseDaemon & daemon;

private:
    void onTerminate(const std::string & message, ThreadNumber thread_num) const
    {
        LOG_ERROR(log, "(version " << VERSION_STRING << VERSION_OFFICIAL << ") (from thread " << thread_num << ") " << message);
    }

<<<<<<< HEAD
    void onFault(int sig, const siginfo_t & info, const ucontext_t & context, const Backtrace & backtrace, ThreadNumber thread_num) const
=======
    void onFault(int sig, siginfo_t & info, ucontext_t & context, const StackTrace & stack_trace, ThreadNumber thread_num) const
>>>>>>> 74d17789
    {
        LOG_ERROR(log, "########################################");
        LOG_ERROR(log, "(version " << VERSION_STRING << VERSION_OFFICIAL << ") (from thread " << thread_num << ") "
            << "Received signal " << strsignal(sig) << " (" << sig << ")" << ".");

        LOG_ERROR(log, signalToErrorMessage(sig, info, context));
<<<<<<< HEAD
        LOG_ERROR(log, backtrace.toString());
=======
        LOG_ERROR(log, stack_trace.toString());
>>>>>>> 74d17789
    }
};


/** To use with std::set_terminate.
  * Collects slightly more info than __gnu_cxx::__verbose_terminate_handler,
  *  and send it to pipe. Other thread will read this info from pipe and asynchronously write it to log.
  * Look at libstdc++-v3/libsupc++/vterminate.cc for example.
  */
static void terminate_handler()
{
    static thread_local bool terminating = false;
    if (terminating)
    {
        abort();
        return; /// Just for convenience.
    }

    terminating = true;

    std::string log_message;

    if (std::current_exception())
        log_message = "Terminate called for uncaught exception:\n" + DB::getCurrentExceptionMessage(true);
    else
        log_message = "Terminate called without an active exception";

    static const size_t buf_size = 1024;

    if (log_message.size() > buf_size - 16)
        log_message.resize(buf_size - 16);

    char buf[buf_size];
    DB::WriteBufferFromFileDescriptor out(signal_pipe.fds_rw[1], buf_size, buf);

    DB::writeBinary(static_cast<int>(SignalListener::StdTerminate), out);
    DB::writeBinary(getThreadNumber(), out);
    DB::writeBinary(log_message, out);
    out.next();

    abort();
}


static std::string createDirectory(const std::string & file)
{
    auto path = Poco::Path(file).makeParent();
    if (path.toString().empty())
        return "";
    Poco::File(path).createDirectories();
    return path.toString();
};


static bool tryCreateDirectories(Poco::Logger * logger, const std::string & path)
{
    try
    {
        Poco::File(path).createDirectories();
        return true;
    }
    catch (...)
    {
        LOG_WARNING(logger, __PRETTY_FUNCTION__ << ": when creating " << path << ", " << DB::getCurrentExceptionMessage(true));
    }
    return false;
}


void BaseDaemon::reloadConfiguration()
{
    /** If the program is not run in daemon mode and 'config-file' is not specified,
      *  then we use config from 'config.xml' file in current directory,
      *  but will log to console (or use parameters --log-file, --errorlog-file from command line)
      *  instead of using files specified in config.xml.
      * (It's convenient to log in console when you start server without any command line parameters.)
      */
    config_path = config().getString("config-file", "config.xml");
    DB::ConfigProcessor config_processor(config_path, false, true);
    config_processor.setConfigPath(Poco::Path(config_path).makeParent().toString());
    loaded_config = config_processor.loadConfig(/* allow_zk_includes = */ true);

    if (last_configuration != nullptr)
        config().removeConfiguration(last_configuration);
    last_configuration = loaded_config.configuration.duplicate();
    config().add(last_configuration, PRIO_DEFAULT, false);
}


BaseDaemon::BaseDaemon()
{
    checkRequiredInstructions();
}


BaseDaemon::~BaseDaemon()
{
    writeSignalIDtoSignalPipe(SignalListener::StopThread);
    signal_listener_thread.join();
    signal_pipe.close();
}


enum class InstructionFail
{
    NONE = 0,
    SSE3 = 1,
    SSSE3 = 2,
    SSE4_1 = 3,
    SSE4_2 = 4,
    AVX = 5,
    AVX2 = 6,
    AVX512 = 7
};

static std::string instructionFailToString(InstructionFail fail)
{
    switch(fail)
    {
        case InstructionFail::NONE:
            return "NONE";
        case InstructionFail::SSE3:
            return "SSE3";
        case InstructionFail::SSSE3:
            return "SSSE3";
        case InstructionFail::SSE4_1:
            return "SSE4.1";
        case InstructionFail::SSE4_2:
            return "SSE4.2";
        case InstructionFail::AVX:
            return "AVX";
        case InstructionFail::AVX2:
            return "AVX2";
        case InstructionFail::AVX512:
            return "AVX512";
    }
    __builtin_unreachable();
}


static sigjmp_buf jmpbuf;

static void sigIllCheckHandler(int sig, siginfo_t * info, void * context)
{
    siglongjmp(jmpbuf, 1);
}

/// Check if necessary sse extensions are available by trying to execute some sse instructions.
/// If instruction is unavailable, SIGILL will be sent by kernel.
static void checkRequiredInstructions(volatile InstructionFail & fail)
{
#if __SSE3__
    fail = InstructionFail::SSE3;
    __asm__ volatile ("addsubpd %%xmm0, %%xmm0" : : : "xmm0");
#endif

#if __SSSE3__
    fail = InstructionFail::SSSE3;
    __asm__ volatile ("pabsw %%xmm0, %%xmm0" : : : "xmm0");

#endif

#if __SSE4_1__
    fail = InstructionFail::SSE4_1;
    __asm__ volatile ("pmaxud %%xmm0, %%xmm0" : : : "xmm0");
#endif

#if __SSE4_2__
    fail = InstructionFail::SSE4_2;
    __asm__ volatile ("pcmpgtq %%xmm0, %%xmm0" : : : "xmm0");
#endif

#if __AVX__
    fail = InstructionFail::AVX;
    __asm__ volatile ("vaddpd %%ymm0, %%ymm0, %%ymm0" : : : "ymm0");
#endif

#if __AVX2__
    fail = InstructionFail::AVX2;
    __asm__ volatile ("vpabsw %%ymm0, %%ymm0" : : : "ymm0");
#endif

#if __AVX512__
    fail = InstructionFail::AVX512;
    __asm__ volatile ("vpabsw %%zmm0, %%zmm0" : : : "zmm0");
#endif

    fail = InstructionFail::NONE;
}


void BaseDaemon::checkRequiredInstructions()
{
    struct sigaction sa{};
    struct sigaction sa_old{};
    sa.sa_sigaction = sigIllCheckHandler;
    sa.sa_flags = SA_SIGINFO;
    auto signal = SIGILL;
    if (sigemptyset(&sa.sa_mask) != 0
        || sigaddset(&sa.sa_mask, signal) != 0
        || sigaction(signal, &sa, &sa_old) != 0)
    {
        std::cerr << "Can not set signal handler\n";
        exit(1);
    }

    volatile InstructionFail fail = InstructionFail::NONE;

    if (sigsetjmp(jmpbuf, 1))
    {
        std::cerr << "Instruction check fail. There is no " << instructionFailToString(fail) << " instruction set\n";
        exit(1);
    }

    ::checkRequiredInstructions(fail);

    if (sigaction(signal, &sa_old, nullptr))
    {
        std::cerr << "Can not set signal handler\n";
        exit(1);
    }
}


void BaseDaemon::terminate()
{
    getTaskManager().cancelAll();
    if (::raise(SIGTERM) != 0)
        throw Poco::SystemException("cannot terminate process");
}

void BaseDaemon::kill()
{
    pid.clear();
    if (::raise(SIGKILL) != 0)
        throw Poco::SystemException("cannot kill process");
}

void BaseDaemon::sleep(double seconds)
{
    wakeup_event.reset();
    wakeup_event.tryWait(seconds * 1000);
}

void BaseDaemon::wakeup()
{
    wakeup_event.set();
}

std::string BaseDaemon::getDefaultCorePath() const
{
    return "/opt/cores/";
}

void BaseDaemon::closeFDs()
{
#if defined(__FreeBSD__) || (defined(__APPLE__) && defined(__MACH__))
    Poco::File proc_path{"/dev/fd"};
#else
    Poco::File proc_path{"/proc/self/fd"};
#endif
    if (proc_path.isDirectory()) /// Hooray, proc exists
    {
        std::vector<std::string> fds;
        /// in /proc/self/fd directory filenames are numeric file descriptors
        proc_path.list(fds);
        for (const auto & fd_str : fds)
        {
            int fd = DB::parse<int>(fd_str);
            if (fd > 2 && fd != signal_pipe.fds_rw[0] && fd != signal_pipe.fds_rw[1])
                ::close(fd);
        }
    }
    else
    {
        int max_fd = -1;
#ifdef _SC_OPEN_MAX
        max_fd = sysconf(_SC_OPEN_MAX);
        if (max_fd == -1)
#endif
            max_fd = 256; /// bad fallback
        for (int fd = 3; fd < max_fd; ++fd)
            if (fd != signal_pipe.fds_rw[0] && fd != signal_pipe.fds_rw[1])
                ::close(fd);
    }
}

void BaseDaemon::initialize(Application & self)
{
    closeFDs();
    task_manager.reset(new Poco::TaskManager);
    ServerApplication::initialize(self);

    /// now highest priority (lowest value) is PRIO_APPLICATION = -100, we want higher!
    argsToConfig(argv(), config(), PRIO_APPLICATION - 100);

    bool is_daemon = config().getBool("application.runAsDaemon", false);

    if (is_daemon)
    {
        /** When creating pid file and looking for config, will search for paths relative to the working path of the program when started.
          */
        std::string path = Poco::Path(config().getString("application.path")).setFileName("").toString();
        if (0 != chdir(path.c_str()))
            throw Poco::Exception("Cannot change directory to " + path);
    }

    reloadConfiguration();

    /// This must be done before creation of any files (including logs).
    mode_t umask_num = 0027;
    if (config().has("umask"))
    {
        std::string umask_str = config().getString("umask");
        std::stringstream stream;
        stream << umask_str;
        stream >> std::oct >> umask_num;
    }
    umask(umask_num);

    DB::ConfigProcessor(config_path).savePreprocessedConfig(loaded_config, "");

    /// Write core dump on crash.
    {
        struct rlimit rlim;
        if (getrlimit(RLIMIT_CORE, &rlim))
            throw Poco::Exception("Cannot getrlimit");
        /// 1 GiB by default. If more - it writes to disk too long.
        rlim.rlim_cur = config().getUInt64("core_dump.size_limit", 1024 * 1024 * 1024);

        if (rlim.rlim_cur && setrlimit(RLIMIT_CORE, &rlim))
        {
            /// It doesn't work under address/thread sanitizer. http://lists.llvm.org/pipermail/llvm-bugs/2013-April/027880.html
            std::cerr << "Cannot set max size of core file to " + std::to_string(rlim.rlim_cur) << std::endl;
        }
    }

    /// This must be done before any usage of DateLUT. In particular, before any logging.
    if (config().has("timezone"))
    {
        if (0 != setenv("TZ", config().getString("timezone").data(), 1))
            throw Poco::Exception("Cannot setenv TZ variable");

        tzset();
    }

    std::string log_path = config().getString("logger.log", "");
    if (!log_path.empty())
        log_path = Poco::Path(log_path).setFileName("").toString();

    /** Redirect stdout, stderr to separate files in the log directory (or in the specified file).
      * Some libraries write to stderr in case of errors in debug mode,
      *  and this output makes sense even if the program is run in daemon mode.
      * We have to do it before buildLoggers, for errors on logger initialization will be written to these files.
      * If logger.stderr is specified then stderr will be forcibly redirected to that file.
      */
    if ((!log_path.empty() && is_daemon) || config().has("logger.stderr"))
    {
        std::string stderr_path = config().getString("logger.stderr", log_path + "/stderr.log");
        if (!freopen(stderr_path.c_str(), "a+", stderr))
            throw Poco::OpenFileException("Cannot attach stderr to " + stderr_path);
    }

    if ((!log_path.empty() && is_daemon) || config().has("logger.stdout"))
    {
        std::string stdout_path = config().getString("logger.stdout", log_path + "/stdout.log");
        if (!freopen(stdout_path.c_str(), "a+", stdout))
            throw Poco::OpenFileException("Cannot attach stdout to " + stdout_path);
    }

    /// Create pid file.
    if (config().has("pid"))
        pid.seed(config().getString("pid"));

    /// Change path for logging.
    if (!log_path.empty())
    {
        std::string path = createDirectory(log_path);
        if (is_daemon
            && chdir(path.c_str()) != 0)
            throw Poco::Exception("Cannot change directory to " + path);
    }
    else
    {
        if (is_daemon
            && chdir("/tmp") != 0)
            throw Poco::Exception("Cannot change directory to /tmp");
    }

    buildLoggers(config(), logger());

    if (is_daemon)
    {
        /** Change working directory to the directory to write core dumps.
          * We have to do it after buildLoggers, because there is the case when config files was in current directory.
          */

        std::string core_path = config().getString("core_path", "");
        if (core_path.empty())
            core_path = getDefaultCorePath();

        tryCreateDirectories(&logger(), core_path);

        Poco::File cores = core_path;
        if (!(cores.exists() && cores.isDirectory()))
        {
            core_path = !log_path.empty() ? log_path : "/opt/";
            tryCreateDirectories(&logger(), core_path);
        }

        if (0 != chdir(core_path.c_str()))
            throw Poco::Exception("Cannot change directory to " + core_path);
    }

    initializeTerminationAndSignalProcessing();
    logRevision();

    for (const auto & key : DB::getMultipleKeysFromConfig(config(), "", "graphite"))
    {
        graphite_writers.emplace(key, std::make_unique<GraphiteWriter>(key));
    }
}


void BaseDaemon::initializeTerminationAndSignalProcessing()
{
    std::set_terminate(terminate_handler);

    /// We want to avoid SIGPIPE when working with sockets and pipes, and just handle return value/errno instead.
    {
        sigset_t sig_set;
        if (sigemptyset(&sig_set) || sigaddset(&sig_set, SIGPIPE) || pthread_sigmask(SIG_BLOCK, &sig_set, nullptr))
            throw Poco::Exception("Cannot block signal.");
    }

    /// Setup signal handlers.
    auto add_signal_handler =
        [](const std::vector<int> & signals, signal_function handler)
        {
            struct sigaction sa;
            memset(&sa, 0, sizeof(sa));
            sa.sa_sigaction = handler;
            sa.sa_flags = SA_SIGINFO;

            {
                if (sigemptyset(&sa.sa_mask))
                    throw Poco::Exception("Cannot set signal handler.");

                for (auto signal : signals)
                    if (sigaddset(&sa.sa_mask, signal))
                        throw Poco::Exception("Cannot set signal handler.");

                for (auto signal : signals)
                    if (sigaction(signal, &sa, nullptr))
                        throw Poco::Exception("Cannot set signal handler.");
            }
        };

    add_signal_handler({SIGABRT, SIGSEGV, SIGILL, SIGBUS, SIGSYS, SIGFPE, SIGPIPE}, faultSignalHandler);
    add_signal_handler({SIGHUP, SIGUSR1}, closeLogsSignalHandler);
    add_signal_handler({SIGINT, SIGQUIT, SIGTERM}, terminateRequestedSignalHandler);

    /// Set up Poco ErrorHandler for Poco Threads.
    static KillingErrorHandler killing_error_handler;
    Poco::ErrorHandler::set(&killing_error_handler);

    signal_listener.reset(new SignalListener(*this));
    signal_listener_thread.start(*signal_listener);

}

void BaseDaemon::logRevision() const
{
    Logger::root().information("Starting " + std::string{VERSION_FULL} + " with revision " + std::to_string(ClickHouseRevision::get()));
}

/// Makes server shutdown if at least one Poco::Task have failed.
void BaseDaemon::exitOnTaskError()
{
    Poco::Observer<BaseDaemon, Poco::TaskFailedNotification> obs(*this, &BaseDaemon::handleNotification);
    getTaskManager().addObserver(obs);
}

/// Used for exitOnTaskError()
void BaseDaemon::handleNotification(Poco::TaskFailedNotification *_tfn)
{
    task_failed = true;
    Poco::AutoPtr<Poco::TaskFailedNotification> fn(_tfn);
    Logger *lg = &(logger());
    LOG_ERROR(lg, "Task '" << fn->task()->name() << "' failed. Daemon is shutting down. Reason - " << fn->reason().displayText());
    ServerApplication::terminate();
}

void BaseDaemon::defineOptions(Poco::Util::OptionSet& _options)
{
    Poco::Util::ServerApplication::defineOptions (_options);

    _options.addOption(
        Poco::Util::Option("config-file", "C", "load configuration from a given file")
            .required(false)
            .repeatable(false)
            .argument("<file>")
            .binding("config-file"));

    _options.addOption(
        Poco::Util::Option("log-file", "L", "use given log file")
            .required(false)
            .repeatable(false)
            .argument("<file>")
            .binding("logger.log"));

    _options.addOption(
        Poco::Util::Option("errorlog-file", "E", "use given log file for errors only")
            .required(false)
            .repeatable(false)
            .argument("<file>")
            .binding("logger.errorlog"));

    _options.addOption(
        Poco::Util::Option("pid-file", "P", "use given pidfile")
            .required(false)
            .repeatable(false)
            .argument("<file>")
            .binding("pid"));
}

bool isPidRunning(pid_t pid)
{
    if (getpgid(pid) >= 0)
        return 1;
    return 0;
}

void BaseDaemon::PID::seed(const std::string & file_)
{
    file = Poco::Path(file_).absolute().toString();
    Poco::File poco_file(file);

    if (poco_file.exists())
    {
        pid_t pid_read = 0;
        {
            std::ifstream in(file);
            if (in.good())
            {
                in >> pid_read;
                if (pid_read && isPidRunning(pid_read))
                    throw Poco::Exception("Pid file exists and program running with pid = " + std::to_string(pid_read) + ", should not start daemon.");
            }
        }
        std::cerr << "Old pid file exists (with pid = " << pid_read << "), removing." << std::endl;
        poco_file.remove();
    }

    int fd = open(file.c_str(),
        O_CREAT | O_EXCL | O_WRONLY,
        S_IRUSR | S_IWUSR | S_IRGRP | S_IWGRP | S_IROTH | S_IWOTH);

    if (-1 == fd)
    {
        file.clear();
        if (EEXIST == errno)
            throw Poco::Exception("Pid file exists, should not start daemon.");
        throw Poco::CreateFileException("Cannot create pid file.");
    }

    try
    {
        std::stringstream s;
        s << getpid();
        if (static_cast<ssize_t>(s.str().size()) != write(fd, s.str().c_str(), s.str().size()))
            throw Poco::Exception("Cannot write to pid file.");
    }
    catch (...)
    {
        close(fd);
        throw;
    }

    close(fd);
}

void BaseDaemon::PID::clear()
{
    if (!file.empty())
    {
        Poco::File(file).remove();
        file.clear();
    }
}

void BaseDaemon::handleSignal(int signal_id)
{
    if (signal_id == SIGINT ||
        signal_id == SIGQUIT ||
        signal_id == SIGTERM)
    {
        std::unique_lock<std::mutex> lock(signal_handler_mutex);
        {
            ++terminate_signals_counter;
            sigint_signals_counter += signal_id == SIGINT;
            signal_event.notify_all();
        }

        onInterruptSignals(signal_id);
    }
    else
        throw DB::Exception(std::string("Unsupported signal: ") + strsignal(signal_id), 0);
}

void BaseDaemon::onInterruptSignals(int signal_id)
{
    is_cancelled = true;
    LOG_INFO(&logger(), "Received termination signal (" << strsignal(signal_id) << ")");

    if (sigint_signals_counter >= 2)
    {
        LOG_INFO(&logger(), "Received second signal Interrupt. Immediately terminate.");
        kill();
    }
}


void BaseDaemon::waitForTerminationRequest()
{
    std::unique_lock<std::mutex> lock(signal_handler_mutex);
    signal_event.wait(lock, [this](){ return terminate_signals_counter > 0; });
}
<|MERGE_RESOLUTION|>--- conflicted
+++ resolved
@@ -1,4 +1,3 @@
-#include <common/Backtrace.h>
 #include <daemon/BaseDaemon.h>
 #include <common/Pipe.h>
 #include <loggers/OwnFormattingChannel.h>
@@ -18,11 +17,8 @@
 #include <typeinfo>
 #include <common/logger_useful.h>
 #include <common/ErrorHandlers.h>
-<<<<<<< HEAD
 #include <common/Pipe.h>
-=======
 #include <common/StackTrace.h>
->>>>>>> 74d17789
 #include <sys/time.h>
 #include <sys/resource.h>
 #include <iostream>
@@ -74,11 +70,7 @@
 
 
 using ThreadNumber = decltype(getThreadNumber());
-<<<<<<< HEAD
-static const size_t buf_size = sizeof(int) + sizeof(siginfo_t) + sizeof(ucontext_t) + sizeof(Backtrace) + sizeof(ThreadNumber);
-=======
 static const size_t buf_size = sizeof(int) + sizeof(siginfo_t) + sizeof(ucontext_t) + sizeof(StackTrace) + sizeof(ThreadNumber);
->>>>>>> 74d17789
 
 using signal_function = void(int, siginfo_t*, void*);
 
@@ -116,19 +108,12 @@
     DB::WriteBufferFromFileDescriptor out(signal_pipe.fds_rw[1], buf_size, buf);
 
     const ucontext_t signal_context = *reinterpret_cast<ucontext_t *>(context);
-    const Backtrace backtrace(signal_context);
-
-    const ucontext_t signal_context = *reinterpret_cast<ucontext_t *>(context);
     const StackTrace stack_trace(signal_context);
 
     DB::writeBinary(sig, out);
     DB::writePODBinary(*info, out);
     DB::writePODBinary(signal_context, out);
-<<<<<<< HEAD
-    DB::writePODBinary(backtrace, out);
-=======
     DB::writePODBinary(stack_trace, out);
->>>>>>> 74d17789
     DB::writeBinary(getThreadNumber(), out);
 
     out.next();
@@ -201,26 +186,15 @@
             {
                 siginfo_t info;
                 ucontext_t context;
-<<<<<<< HEAD
-                Backtrace backtrace(NoCapture{});
-=======
                 StackTrace stack_trace(NoCapture{});
->>>>>>> 74d17789
                 ThreadNumber thread_num;
 
                 DB::readPODBinary(info, in);
                 DB::readPODBinary(context, in);
-<<<<<<< HEAD
-                DB::readPODBinary(backtrace, in);
-                DB::readBinary(thread_num, in);
-
-                onFault(sig, info, context, backtrace, thread_num);
-=======
                 DB::readPODBinary(stack_trace, in);
                 DB::readBinary(thread_num, in);
 
                 onFault(sig, info, context, stack_trace, thread_num);
->>>>>>> 74d17789
             }
         }
     }
@@ -235,22 +209,14 @@
         LOG_ERROR(log, "(version " << VERSION_STRING << VERSION_OFFICIAL << ") (from thread " << thread_num << ") " << message);
     }
 
-<<<<<<< HEAD
-    void onFault(int sig, const siginfo_t & info, const ucontext_t & context, const Backtrace & backtrace, ThreadNumber thread_num) const
-=======
     void onFault(int sig, siginfo_t & info, ucontext_t & context, const StackTrace & stack_trace, ThreadNumber thread_num) const
->>>>>>> 74d17789
     {
         LOG_ERROR(log, "########################################");
         LOG_ERROR(log, "(version " << VERSION_STRING << VERSION_OFFICIAL << ") (from thread " << thread_num << ") "
             << "Received signal " << strsignal(sig) << " (" << sig << ")" << ".");
 
         LOG_ERROR(log, signalToErrorMessage(sig, info, context));
-<<<<<<< HEAD
-        LOG_ERROR(log, backtrace.toString());
-=======
         LOG_ERROR(log, stack_trace.toString());
->>>>>>> 74d17789
     }
 };
 
