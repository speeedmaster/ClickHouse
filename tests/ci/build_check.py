--- conflicted
+++ resolved
@@ -12,11 +12,8 @@
 from get_robot_token import get_best_robot_token
 from version_helper import get_version_from_repo, update_version_local
 from ccache_utils import get_ccache_if_not_exists, upload_ccache
-<<<<<<< HEAD
-=======
 from ci_config import build_config_to_string, CI_CONFIG
 from docker_pull_helper import get_image_with_version
->>>>>>> c1d8beed
 
 
 def get_build_config(build_check_name, build_number):
@@ -45,11 +42,7 @@
 
 
 def get_packager_cmd(build_config, packager_path, output_path, build_version, image_version, ccache_path, pr_info):
-<<<<<<< HEAD
-    package_type = build_config['package-type']
-=======
     package_type = build_config['package_type']
->>>>>>> c1d8beed
     comp = build_config['compiler']
     cmd = f"cd {packager_path} && ./packager --output-dir={output_path} --package-type={package_type} --compiler={comp}"
 
