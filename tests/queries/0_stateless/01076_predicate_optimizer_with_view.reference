<<<<<<< HEAD
SELECT \n    date,\n    id,\n    name,\n    value\nFROM \n(\n    SELECT \n        date,\n        id,\n        name,\n        value\n    FROM default.test\n    WHERE id = 1\n)\nWHERE id = 1
SELECT \n    date,\n    id,\n    name,\n    value\nFROM \n(\n    SELECT \n        date,\n        id,\n        name,\n        value\n    FROM default.test\n    WHERE id = 2\n)\nWHERE id = 2
SELECT id\nFROM \n(\n    SELECT \n        date,\n        id,\n        name,\n        value\n    FROM default.test\n    WHERE id = 1\n)\nWHERE id = 1
SELECT id\nFROM \n(\n    SELECT \n        date,\n        id,\n        name,\n        value\n    FROM default.test\n    WHERE id = 1\n) AS s\nWHERE id = 1
=======
SELECT \n    date, \n    id, \n    name, \n    value\nFROM \n(\n    SELECT *\n    FROM default.test\n    HAVING id = 1\n) AS test_view\nWHERE id = 1
SELECT \n    date, \n    id, \n    name, \n    value\nFROM \n(\n    SELECT *\n    FROM default.test\n    HAVING id = 2\n) AS test_view\nWHERE id = 2
SELECT id\nFROM \n(\n    SELECT *\n    FROM default.test\n    HAVING id = 1\n) AS test_view\nWHERE id = 1
SELECT id\nFROM \n(\n    SELECT *\n    FROM default.test\n    HAVING id = 1\n) AS s\nWHERE id = 1
>>>>>>> e460d7c2
<|MERGE_RESOLUTION|>--- conflicted
+++ resolved
@@ -1,11 +1,4 @@
-<<<<<<< HEAD
-SELECT \n    date,\n    id,\n    name,\n    value\nFROM \n(\n    SELECT \n        date,\n        id,\n        name,\n        value\n    FROM default.test\n    WHERE id = 1\n)\nWHERE id = 1
-SELECT \n    date,\n    id,\n    name,\n    value\nFROM \n(\n    SELECT \n        date,\n        id,\n        name,\n        value\n    FROM default.test\n    WHERE id = 2\n)\nWHERE id = 2
-SELECT id\nFROM \n(\n    SELECT \n        date,\n        id,\n        name,\n        value\n    FROM default.test\n    WHERE id = 1\n)\nWHERE id = 1
-SELECT id\nFROM \n(\n    SELECT \n        date,\n        id,\n        name,\n        value\n    FROM default.test\n    WHERE id = 1\n) AS s\nWHERE id = 1
-=======
-SELECT \n    date, \n    id, \n    name, \n    value\nFROM \n(\n    SELECT *\n    FROM default.test\n    HAVING id = 1\n) AS test_view\nWHERE id = 1
-SELECT \n    date, \n    id, \n    name, \n    value\nFROM \n(\n    SELECT *\n    FROM default.test\n    HAVING id = 2\n) AS test_view\nWHERE id = 2
+SELECT \n    date,\n    id,\n    name,\n    value\nFROM \n(\n    SELECT *\n    FROM default.test\n    HAVING id = 1\n) AS test_view\nWHERE id = 1
+SELECT \n    date,\n    id,\n    name,\n    value\nFROM \n(\n    SELECT *\n    FROM default.test\n    HAVING id = 2\n) AS test_view\nWHERE id = 2
 SELECT id\nFROM \n(\n    SELECT *\n    FROM default.test\n    HAVING id = 1\n) AS test_view\nWHERE id = 1
-SELECT id\nFROM \n(\n    SELECT *\n    FROM default.test\n    HAVING id = 1\n) AS s\nWHERE id = 1
->>>>>>> e460d7c2
+SELECT id\nFROM \n(\n    SELECT *\n    FROM default.test\n    HAVING id = 1\n) AS s\nWHERE id = 1