--- conflicted
+++ resolved
@@ -220,15 +220,10 @@
             ("log-path", po::value<std::string>()->default_value("var/log/clickhouse-server"), "where to create log directory")
             ("data-path", po::value<std::string>()->default_value("var/lib/clickhouse"), "directory for data")
             ("pid-path", po::value<std::string>()->default_value("var/run/clickhouse-server"), "directory for pid file")
-<<<<<<< HEAD
             ("user", po::value<std::string>()->implicit_value("")->default_value(DEFAULT_CLICKHOUSE_SERVER_USER), "clickhouse user")
             ("group", po::value<std::string>()->implicit_value("")->default_value(DEFAULT_CLICKHOUSE_SERVER_GROUP), "clickhouse group")
-=======
-            ("user", po::value<std::string>()->default_value(DEFAULT_CLICKHOUSE_SERVER_USER), "clickhouse user to create")
-            ("group", po::value<std::string>()->default_value(DEFAULT_CLICKHOUSE_SERVER_GROUP), "clickhouse group to create")
             ("noninteractive,y", "run non-interactively")
             ("link", "create symlink to the binary instead of copying to binary-path")
->>>>>>> 024c6658
         ;
 
         po::variables_map options;
